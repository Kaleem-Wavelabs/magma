"""
Copyright 2020 The Magma Authors.

This source code is licensed under the BSD-style license found in the
LICENSE file in the root directory of this source tree.

Unless required by applicable law or agreed to in writing, software
distributed under the License is distributed on an "AS IS" BASIS,
WITHOUT WARRANTIES OR CONDITIONS OF ANY KIND, either express or implied.
See the License for the specific language governing permissions and
limitations under the License.
"""
import os
from collections import defaultdict

from lte.protos.pipelined_pb2 import RuleModResult
from lte.protos.policydb_pb2 import FlowDescription
from lte.protos.session_manager_pb2 import RuleRecord, RuleRecordTable
from magma.pipelined.app.base import (ControllerType, MagmaController,
                                      global_epoch)
from magma.pipelined.app.policy_mixin import (DROP_FLOW_STATS, IGNORE_STATS,
                                              PROCESS_STATS, PolicyMixin)
from magma.pipelined.app.restart_mixin import DefaultMsgsMap, RestartMixin
from magma.pipelined.imsi import decode_imsi, encode_imsi
from magma.pipelined.openflow import flows, messages
from magma.pipelined.openflow.exceptions import (MagmaDPDisconnectedError,
                                                 MagmaOFError)
from magma.pipelined.openflow.magma_match import MagmaMatch
from magma.pipelined.openflow.messages import MessageHub, MsgChannel
from magma.pipelined.openflow.registers import (
    DIRECTION_REG,
    IMSI_REG,
    RULE_VERSION_REG,
    SCRATCH_REGS,
    TUN_ID_REG,
    Direction,
)
from magma.pipelined.policy_converters import get_eth_type
from magma.pipelined.utils import Utils
from ryu.controller import dpset, ofp_event
from ryu.controller.handler import MAIN_DISPATCHER, set_ev_cls
from ryu.lib import hub
from ryu.ofproto.ofproto_v1_4 import OFPMPF_REPLY_MORE

ETH_FRAME_SIZE_BYTES = 14


class EnforcementStatsController(PolicyMixin, RestartMixin, MagmaController):
    """
    This openflow controller installs flows for aggregating policy usage
    statistics, which are sent to sessiond for tracking.

    It periodically polls OVS for flow stats on the its table and reports the
    usage records to session manager via RPC. Flows are deleted when their
    version (reg4 match) is different from the current version of the rule for
    the subscriber maintained by the rule version mapper.
    """

    APP_NAME = 'enforcement_stats'
    APP_TYPE = ControllerType.LOGICAL
    SESSIOND_RPC_TIMEOUT = 10
    # 0xffffffffffffffff is reserved in openflow
    DEFAULT_FLOW_COOKIE = 0xfffffffffffffffe

    _CONTEXTS = {
        'dpset': dpset.DPSet,
    }

    def __init__(self, *args, **kwargs):
        super(EnforcementStatsController, self).__init__(*args, **kwargs)
        self.tbl_num = self._service_manager.get_table_num(self.APP_NAME)
        self.next_table = \
            self._service_manager.get_next_table_num(self.APP_NAME)
        self.dpset = kwargs['dpset']
        self.loop = kwargs['loop']
        # Spawn a thread to poll for flow stats
        poll_interval = kwargs['config']['enforcement']['poll_interval']
        # Create a rpc channel to sessiond
        self.sessiond = kwargs['rpc_stubs']['sessiond']
        self._msg_hub = MessageHub(self.logger)
        self.unhandled_stats_msgs = []  # Store multi-part responses from ovs
        self.total_usage = {}  # Store total usage
        self._clean_restart = kwargs['config']['clean_restart']
        self._redis_enabled = kwargs['config'].get('redis_enabled', False)
        # Store last usage excluding deleted flows for calculating deltas
        self.last_usage_for_delta = defaultdict(RuleRecord)
        self.failed_usage = {}  # Store failed usage to retry rpc to sessiond
        self._unmatched_bytes = 0  # Store bytes matched by default rule if any
        self._default_drop_flow_name = \
            kwargs['config']['enforcement']['default_drop_flow_name']
        self.flow_stats_thread = hub.spawn(self._monitor, poll_interval)
        self._print_grpc_payload = os.environ.get('MAGMA_PRINT_GRPC_PAYLOAD')
        if self._print_grpc_payload is None:
            self._print_grpc_payload = \
                kwargs['config'].get('magma_print_grpc_payload', False)

    def delete_all_flows(self, datapath):
        flows.delete_all_flows_from_table(datapath, self.tbl_num)

    def cleanup_state(self):
        """
        When we remove/reinsert flows we need to remove old usage maps as new
        flows will have reset stat counters
        """
        self.unhandled_stats_msgs = []
        self.total_usage = {}
        self.failed_usage = {}
        self._unmatched_bytes = 0
        self.last_usage_for_delta = defaultdict(RuleRecord)

    def initialize_on_connect(self, datapath):
        """
        Install the default flows on datapath connect event.

        Args:
            datapath: ryu datapath struct
        """
        self._datapath = datapath

    def _get_default_flow_msgs(self, datapath) -> DefaultMsgsMap:
        """
        Gets the default flow msg that drops traffic

        Args:
            datapath: ryu datapath struct
        Returns:
            The list of default msgs to add
        """
        match = MagmaMatch()
        msg = flows.get_add_drop_flow_msg(
            datapath, self.tbl_num, match,
            priority=flows.MINIMUM_PRIORITY,
            cookie=self.DEFAULT_FLOW_COOKIE)

        return {self.tbl_num: [msg]}

    def cleanup_on_disconnect(self, datapath):
        """
        Cleanup flows on datapath disconnect event.

        Args:
            datapath: ryu datapath struct
        """
        if self._clean_restart:
            self.delete_all_flows(datapath)

    def _install_flow_for_rule(self, imsi, msisdn: bytes, uplink_tunnel: int,
                               ip_addr, apn_ambr, rule, version):
        """
        Install a flow to get stats for a particular rule. Flows will match on
        IMSI, cookie (the rule num), in/out direction

        Args:
            imsi (string): subscriber to install rule for
            msisdn (bytes): subscriber MSISDN
            uplink_tunnel (int): tunnel ID of the subscriber.
            ip_addr (string): subscriber session ipv4 address
            rule (PolicyRule): policy rule proto
        """
        def fail(err):
            self.logger.error(
                "Failed to install rule %s for subscriber %s: %s",
                rule.id, imsi, err)
            return RuleModResult.FAILURE

        msgs = self._get_rule_match_flow_msgs(imsi, msisdn, uplink_tunnel,
            ip_addr, apn_ambr, rule, version)

        try:
            chan = self._msg_hub.send(msgs, self._datapath)
        except MagmaDPDisconnectedError:
            self.logger.error("Datapath disconnected, failed to install rule %s"
                              "for imsi %s", rule, imsi)
            return RuleModResult.FAILURE
        for _ in range(len(msgs)):
            try:
                result = chan.get()
            except MsgChannel.Timeout:
                return fail("No response from OVS")
            if not result.ok():
                return fail(result.exception())

        return RuleModResult.SUCCESS

    @set_ev_cls(ofp_event.EventOFPBarrierReply, MAIN_DISPATCHER)
    def _handle_barrier(self, ev):
        self._msg_hub.handle_barrier(ev)

    @set_ev_cls(ofp_event.EventOFPErrorMsg, MAIN_DISPATCHER)
    def _handle_error(self, ev):
        self._msg_hub.handle_error(ev)

    # pylint: disable=protected-access,unused-argument
    def _get_rule_match_flow_msgs(self, imsi, _, uplink_tunnel,
                                  ip_addr, ambr, rule, version):
        """
        Returns flow add messages used for rule matching.
        """
        rule_num = self._rule_mapper.get_or_create_rule_num(rule.id)
        self.logger.debug(
            'Installing flow for %s with rule num %s (version %s)', imsi,
            rule_num, version)
        inbound_rule_match = _generate_rule_match(imsi, ip_addr, uplink_tunnel,
                                                  rule_num,
                                                  version, Direction.IN)
        outbound_rule_match = _generate_rule_match(imsi, ip_addr, uplink_tunnel,
                                                   rule_num,
                                                   version, Direction.OUT)

        flow_actions = [flow.action for flow in rule.flow_list]
        msgs = []
        if FlowDescription.PERMIT in flow_actions:
            inbound_rule_match._match_kwargs[SCRATCH_REGS[1]] = PROCESS_STATS
            outbound_rule_match._match_kwargs[SCRATCH_REGS[1]] = PROCESS_STATS
            msgs.extend([
                flows.get_add_drop_flow_msg(
                    self._datapath,
                    self.tbl_num,
                    inbound_rule_match,
                    priority=flows.DEFAULT_PRIORITY,
                    cookie=rule_num),
                flows.get_add_drop_flow_msg(
                    self._datapath,
                    self.tbl_num,
                    outbound_rule_match,
                    priority=flows.DEFAULT_PRIORITY,
                    cookie=rule_num),
            ])
        else:
            inbound_rule_match._match_kwargs[SCRATCH_REGS[1]] = DROP_FLOW_STATS
            outbound_rule_match._match_kwargs[SCRATCH_REGS[1]] = DROP_FLOW_STATS
            msgs.extend([
                flows.get_add_drop_flow_msg(
                    self._datapath,
                    self.tbl_num,
                    inbound_rule_match,
                    priority=flows.DEFAULT_PRIORITY,
                    cookie=rule_num),
                flows.get_add_drop_flow_msg(
                    self._datapath,
                    self.tbl_num,
                    outbound_rule_match,
                    priority=flows.DEFAULT_PRIORITY,
                    cookie=rule_num),
            ])

        if rule.app_name:
            inbound_rule_match._match_kwargs[SCRATCH_REGS[1]] = IGNORE_STATS
            outbound_rule_match._match_kwargs[SCRATCH_REGS[1]] = IGNORE_STATS
            msgs.extend([
                flows.get_add_drop_flow_msg(
                    self._datapath,
                    self.tbl_num,
                    inbound_rule_match,
                    priority=flows.DEFAULT_PRIORITY,
                    cookie=rule_num),
                flows.get_add_drop_flow_msg(
                    self._datapath,
                    self.tbl_num,
                    outbound_rule_match,
                    priority=flows.DEFAULT_PRIORITY,
                    cookie=rule_num),
            ])
        return msgs

    def _get_default_flow_msgs_for_subscriber(self, imsi, ip_addr, uplink_tunnel):
        match_in = _generate_rule_match(imsi, ip_addr, uplink_tunnel, 0, 0,
                                        Direction.IN)
        match_out = _generate_rule_match(imsi, ip_addr, uplink_tunnel, 0, 0,
                                         Direction.OUT)

        return [
            flows.get_add_drop_flow_msg(self._datapath, self.tbl_num, match_in,
                                        priority=Utils.DROP_PRIORITY),
            flows.get_add_drop_flow_msg(self._datapath, self.tbl_num, match_out,
                                        priority=Utils.DROP_PRIORITY)]

    def _install_redirect_flow(self, imsi, ip_addr, rule, version):
        pass

    def _install_default_flow_for_subscriber(self, imsi, ip_addr, uplink_tunnel):
        """
        Add a low priority flow to drop a subscriber's traffic.

        Args:
            imsi (string): subscriber id
            ip_addr (string): subscriber ip_addr
        """
        msgs = self._get_default_flow_msgs_for_subscriber(imsi, ip_addr, uplink_tunnel)
        if msgs:
            chan = self._msg_hub.send(msgs, self._datapath)
            self._wait_for_responses(chan, len(msgs))

    def get_policy_usage(self, fut):
        record_table = RuleRecordTable(
            records=self.total_usage.values(),
            epoch=global_epoch)
        fut.set_result(record_table)

    def _monitor(self, poll_interval):
        """
        Main thread that sends a stats request at the configured interval in
        seconds.
        """
        while True:
            for _, datapath in self.dpset.get_all():
                if self.init_finished:
                    self._poll_stats(datapath)
                else:
                    # Still send an empty report -> needed for pipelined setup
                    self._report_usage({})
            hub.sleep(poll_interval)

    def _poll_stats(self, datapath):
        """
        Send a FlowStatsRequest message to the datapath
        """
        ofproto, parser = datapath.ofproto, datapath.ofproto_parser
        req = parser.OFPFlowStatsRequest(
            datapath,
            table_id=self.tbl_num,
            out_group=ofproto.OFPG_ANY,
            out_port=ofproto.OFPP_ANY,
        )
        try:
            messages.send_msg(datapath, req)
        except MagmaOFError as e:
            self.logger.warning("Couldn't poll datapath stats: %s", e)

    @set_ev_cls(ofp_event.EventOFPFlowStatsReply, MAIN_DISPATCHER)
    def _flow_stats_reply_handler(self, ev):
        """
        Schedule the flow stats handling in the main event loop, so as to
        unblock the ryu event loop
        """
        if not self.init_finished:
            self.logger.debug('Setup not finished, skipping stats reply')
            return

        if self._datapath_id != ev.msg.datapath.id:
            self.logger.debug('Ignoring stats from different bridge')
            return

        self.unhandled_stats_msgs.append(ev.msg.body)
        if ev.msg.flags == OFPMPF_REPLY_MORE:
            # Wait for more multi-part responses thats received for the
            # single stats request.
            return
        self.loop.call_soon_threadsafe(
            self._handle_flow_stats, self.unhandled_stats_msgs)
        self.unhandled_stats_msgs = []

    def _handle_flow_stats(self, stats_msgs):
        """
        Aggregate flow stats by rule, and report to session manager
        """
        stat_count = sum(len(flow_stats) for flow_stats in stats_msgs)
        if stat_count == 0:
            return

        self.logger.debug("Processing %s stats responses", len(stats_msgs))
        # Aggregate flows into rule records
        current_usage = defaultdict(RuleRecord)
        self.failed_usage = {}
        for flow_stats in stats_msgs:
            self.logger.debug("Processing stats of %d flows", len(flow_stats))
            for stat in flow_stats:
                if stat.table_id != self.tbl_num:
                    # this update is not intended for policy
                    return
                try:
                    current_usage = self._update_usage_from_flow_stat(
                        current_usage, stat)
                except ConnectionError:
                    self.logger.error('Failed processing stats, redis unavailable')
                    self.unhandled_stats_msgs.append(stats_msgs)
                    return

        # Append any records which we couldn't send to session manager earlier
        #delta_usage = _merge_usage_maps(delta_usage, self.failed_usage)

        # Send report even if usage is empty. Sessiond uses empty reports to
        # recognize when flows have ended
        self._report_usage(current_usage)

    def deactivate_default_flow(self, imsi, ip_addr, uplink_tunnel):
        if self._datapath is None:
            self.logger.error('Datapath not initialized')
            return

        match_in = _generate_rule_match(imsi, ip_addr, uplink_tunnel, 0, 0,
                                        Direction.IN)
        match_out = _generate_rule_match(imsi, ip_addr, uplink_tunnel, 0, 0,
                                         Direction.OUT)

        flows.delete_flow(self._datapath, self.tbl_num, match_in)
        flows.delete_flow(self._datapath, self.tbl_num, match_out)

    def _report_usage(self, delta_usage):
        """
        Report usage to sessiond using rpc
        """
        record_table = RuleRecordTable(records=delta_usage.values(),
                                       epoch=global_epoch)
        if self._print_grpc_payload:
            record_msg = 'Sending RPC payload: {0}{{\n{1}}}'.format(
                record_table.DESCRIPTOR.name, str(record_table))
            self.logger.info(record_msg)
        future = self.sessiond.ReportRuleStats.future(
            record_table, self.SESSIOND_RPC_TIMEOUT)
        future.add_done_callback(
            lambda future: self.loop.call_soon_threadsafe(
                self._report_usage_done, future, delta_usage.values()))

    def _report_usage_done(self, future, records):
        """
        Callback after sessiond RPC completion
        """
        err = future.exception()
        if err:
            self.logger.error('Couldnt send flow records to sessiond: %s', err)
            return
        try:
            self._delete_old_flows(records)
        except ConnectionError:
            self.logger.error('Failed remove old flows, redis unavailable')
            return

    def _update_usage_from_flow_stat(self, current_usage, flow_stat):
        """
        Update the rule record map with the flow stat and return the
        updated map.
        """
        rule_id = self._get_rule_id(flow_stat)
        # Rule not found, must be default flow
        if rule_id == "":
            default_flow_matched = \
                flow_stat.cookie == self.DEFAULT_FLOW_COOKIE
            if default_flow_matched:
                if flow_stat.byte_count != 0 and \
                   self._unmatched_bytes != flow_stat.byte_count:
                    self.logger.error('%s bytes total not reported.',
                                      flow_stat.byte_count)
                    self._unmatched_bytes = flow_stat.byte_count
                return current_usage
            else:
                # This must be the default drop flow
                rule_id = self._default_drop_flow_name
        # If this is a pass through app name flow ignore stats
        if _get_policy_type(flow_stat.match) == IGNORE_STATS:
            return current_usage
        sid = _get_sid(flow_stat)
        if not sid:
            return current_usage

        # use a compound key to separate flows for the same rule but for
        # different subscribers
        key = sid + "|" + rule_id

        teid = _get_teid(flow_stat)
        if teid:
            key += "|" + str(teid)

        rule_version = _get_version(flow_stat)
        if not rule_version:
            rule_version = 0

        key += "|" + str(rule_version)
        record = current_usage[key]
        record.rule_id = rule_id
        record.sid = sid
        if teid:
            record.teid = teid
        record.rule_version = rule_version

        bytes_rx = 0
        bytes_tx = 0
        if flow_stat.match[DIRECTION_REG] == Direction.IN:
            # HACK decrement byte count for downlink packets by the length
            # of an ethernet frame. Only IP and below should be counted towards
            # a user's data. Uplink does this already because the GTP port is
            # an L3 port.
            bytes_rx = _get_downlink_byte_count(flow_stat)
        else:
            bytes_tx = flow_stat.byte_count

        if _get_policy_type(flow_stat.match) == PROCESS_STATS:
            record.bytes_rx += bytes_rx
            record.bytes_tx += bytes_tx
        else:
            record.dropped_rx += bytes_rx
            record.dropped_tx += bytes_tx
        current_usage[key] = record
        return current_usage

    def _delete_old_flows(self, records):
        """
        Check if the version of any record is older than the current version.
        If so, delete the flow.
        """
        for record in self._old_records(records):
            ip_addr = record.ue_ipv4
            if not ip_addr:
                ip_addr = record.ue_ipv6
            try:
                self._delete_flow(record.sid, ip_addr, record.teid,
                                  record.rule_id, record.rule_version)
            except MagmaOFError as e:
                self.logger.error(
<<<<<<< HEAD
                    'Failed to delete rule %s for subscriber %s '
                    '(version: %s): %s', stat_rule_id,
                    stat_sid, rule_version, e)
=======
                    'Failed to delete rule %s for subscriber %s (teid: %s, '
                    'version: %s): %s', record.rule_id, record.teid,
                    record.sid, record.rule_version, e)
>>>>>>> ba830e39


    def _old_records(self, records):
        """
        Generator function to filter the records that are for old rules
        """
        for record in records:
            # Hack for CWF as it doesn't have teid
            teid = record.teid
            if teid == 0:
                teid = None
            current_ver = self._session_rule_version_mapper.get_version(
                    record.sid, teid, record.rule_id)
            if current_ver != record.rule_version:
                yield record

    def _delete_flow(self, imsi, ip_addr, teid, rule_id, rule_version):
        rule_num = self._rule_mapper.get_or_create_rule_num(rule_id)
        cookie, mask = (rule_num, flows.OVS_COOKIE_MATCH_ALL)
        match = MagmaMatch(imsi=encode_imsi(imsi), teid=teid,
                           rule_num=rule_num, rule_version=rule_version)
        flows.delete_flow(self._datapath,
                          self.tbl_num,
                          match,
                          cookie=cookie,
                          cookie_mask=mask)

    def _get_rule_id(self, flow):
        """
        Return the rule id from the rule cookie
        """
        # the default rule will have a cookie of 0
        rule_num = flow.cookie
        if rule_num == 0 or rule_num == self.DEFAULT_FLOW_COOKIE:
            return ""
        try:
            return self._rule_mapper.get_rule_id(rule_num)
        except KeyError as e:
            self.logger.error('Could not find rule id for num %d: %s',
                              rule_num, e)
            return ""

    def recover_state(self, stat_flows):
        for flow in stat_flows[self.tbl_num]:
            self.last_usage_for_delta = self._update_usage_from_flow_stat(
                self.last_usage_for_delta, flow)
        self.logger.info("Recovered enforcement stats")
        self.logger.debug(self.last_usage_for_delta)


def _generate_rule_match(imsi, ip_addr, teid, rule_num, version, direction):
    """
    Return a MagmaMatch that matches on the rule num and the version.
    """
    return MagmaMatch(imsi=encode_imsi(imsi), eth_type=get_eth_type(ip_addr),
                      direction=direction, teid=teid, rule_num=rule_num,
                      rule_version=version)

def _get_sid(flow):
    if IMSI_REG not in flow.match:
        return None
    return decode_imsi(flow.match[IMSI_REG])


def _get_ipv4(flow):
    if DIRECTION_REG not in flow.match:
        return None
    if flow.match[DIRECTION_REG] == Direction.OUT:
        ip_register = 'ipv4_src'
    else:
        ip_register = 'ipv4_dst'
    if ip_register not in flow.match:
        return None
    return flow.match[ip_register]


def _get_ipv6(flow):
    if DIRECTION_REG not in flow.match:
        return None
    if flow.match[DIRECTION_REG] == Direction.OUT:
        ip_register = 'ipv6_src'
    else:
        ip_register = 'ipv6_dst'
    if ip_register not in flow.match:
        return None
    return flow.match[ip_register]


def _get_version(flow):
    if RULE_VERSION_REG not in flow.match:
        return None
    return flow.match[RULE_VERSION_REG]


def _get_downlink_byte_count(flow_stat):
    total_bytes = flow_stat.byte_count
    packet_count = flow_stat.packet_count
    return total_bytes - ETH_FRAME_SIZE_BYTES * packet_count


def _get_policy_type(match):
    if SCRATCH_REGS[1] not in match:
        return None
    return match[SCRATCH_REGS[1]]


def _get_teid(flow):
    if TUN_ID_REG not in flow.match:
        return None
    return flow.match[TUN_ID_REG]<|MERGE_RESOLUTION|>--- conflicted
+++ resolved
@@ -376,8 +376,8 @@
                     self.unhandled_stats_msgs.append(stats_msgs)
                     return
 
-        # Append any records which we couldn't send to session manager earlier
-        #delta_usage = _merge_usage_maps(delta_usage, self.failed_usage)
+        # TODO this is because we have tests that check this. rm this
+        self.total_usage = current_usage
 
         # Send report even if usage is empty. Sessiond uses empty reports to
         # recognize when flows have ended
@@ -507,15 +507,9 @@
                                   record.rule_id, record.rule_version)
             except MagmaOFError as e:
                 self.logger.error(
-<<<<<<< HEAD
-                    'Failed to delete rule %s for subscriber %s '
-                    '(version: %s): %s', stat_rule_id,
-                    stat_sid, rule_version, e)
-=======
                     'Failed to delete rule %s for subscriber %s (teid: %s, '
                     'version: %s): %s', record.rule_id, record.teid,
                     record.sid, record.rule_version, e)
->>>>>>> ba830e39
 
 
     def _old_records(self, records):
