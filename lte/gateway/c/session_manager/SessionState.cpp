/**
 * Copyright 2020 The Magma Authors.
 *
 * This source code is licensed under the BSD-style license found in the
 * LICENSE file in the root directory of this source tree.
 *
 * Unless required by applicable law or agreed to in writing, software
 * distributed under the License is distributed on an "AS IS" BASIS,
 * WITHOUT WARRANTIES OR CONDITIONS OF ANY KIND, either express or implied.
 * See the License for the specific language governing permissions and
 * limitations under the License.
 */

#include <functional>
#include <string>
#include <unordered_set>
#include <utility>
#include <vector>
#include <google/protobuf/timestamp.pb.h>
#include <google/protobuf/util/time_util.h>

#include "CreditKey.h"
#include "EnumToString.h"
#include "RuleStore.h"
#include "SessionState.h"
#include "StoredState.h"
#include "MetricsHelpers.h"
#include "magma_logging.h"
#include "Utilities.h"
#include "DiameterCodes.h"

namespace {
const char* UE_TRAFFIC_COUNTER_NAME = "ue_traffic";
const char* UE_DROPPED_COUNTER_NAME = "ue_dropped_usage";
const char* UE_USED_COUNTER_NAME    = "ue_reported_usage";
const char* LABEL_IMSI              = "IMSI";
const char* LABEL_APN               = "apn";
const char* LABEL_MSISDN            = "msisdn";
const char* LABEL_DIRECTION         = "direction";
const char* DIRECTION_UP            = "up";
const char* DIRECTION_DOWN          = "down";
const char* LABEL_SESSION_ID        = "session_id";
}  // namespace

using magma::service303::increment_counter;
using magma::service303::remove_counter;

namespace magma {

template<class T>
void remove_from_vec_by_value(std::vector<T>& vec, T value) {
  vec.erase(std::remove(vec.begin(), vec.end(), value), vec.end());
}

std::unique_ptr<SessionState> SessionState::unmarshal(
    const StoredSessionState& marshaled, StaticRuleStore& rule_store) {
  return std::make_unique<SessionState>(marshaled, rule_store);
}

StoredSessionState SessionState::marshal() {
  StoredSessionState marshaled{};

  marshaled.fsm_state  = curr_state_;
  marshaled.config     = config_;
  marshaled.imsi       = imsi_;
  marshaled.session_id = session_id_;
  marshaled.local_teid = local_teid_;
  // 5G session version handling
  marshaled.current_version         = current_version_;
  marshaled.subscriber_quota_state  = subscriber_quota_state_;
  marshaled.tgpp_context            = tgpp_context_;
  marshaled.request_number          = request_number_;
  marshaled.pdp_start_time          = pdp_start_time_;
  marshaled.pdp_end_time            = pdp_end_time_;
  marshaled.pending_event_triggers  = pending_event_triggers_;
  marshaled.revalidation_time       = revalidation_time_;
  marshaled.bearer_id_by_policy     = bearer_id_by_policy_;
  marshaled.create_session_response = create_session_response_;

  marshaled.monitor_map = StoredMonitorMap();
  for (auto& monitor_pair : monitor_map_) {
    StoredMonitor monitor{};
    monitor.credit = monitor_pair.second->credit.marshal();
    monitor.level  = monitor_pair.second->level;
    marshaled.monitor_map[monitor_pair.first] = monitor;
  }
  marshaled.session_level_key = session_level_key_;

  marshaled.credit_map = StoredChargingCreditMap(4, &ccHash, &ccEqual);
  for (auto& credit_pair : credit_map_) {
    auto key                  = CreditKey();
    key.rating_group          = credit_pair.first.rating_group;
    key.service_identifier    = credit_pair.first.service_identifier;
    marshaled.credit_map[key] = credit_pair.second->marshal();
  }

  for (auto& rule_id : active_static_rules_) {
    marshaled.static_rule_ids.push_back(rule_id);
  }
  for (auto& rule : PdrList_) {
    marshaled.PdrList.push_back(rule);
  }

  std::vector<PolicyRule> dynamic_rules;
  dynamic_rules_.get_rules(dynamic_rules);
  marshaled.dynamic_rules = std::move(dynamic_rules);

  std::vector<PolicyRule> gy_dynamic_rules;
  gy_dynamic_rules_.get_rules(gy_dynamic_rules);
  marshaled.gy_dynamic_rules = std::move(gy_dynamic_rules);

  for (auto& rule_id : scheduled_static_rules_) {
    marshaled.scheduled_static_rules.insert(rule_id);
  }
  std::vector<PolicyRule> scheduled_dynamic_rules;
  scheduled_dynamic_rules_.get_rules(scheduled_dynamic_rules);
  marshaled.scheduled_dynamic_rules = std::move(scheduled_dynamic_rules);

  for (auto& it : rule_lifetimes_) {
    marshaled.rule_lifetimes[it.first] = it.second;
  }
<<<<<<< HEAD

  marshaled.policy_stats_map = PolicyStatsMap();
  for (auto& it : policy_stats_map_) {
    marshaled.policy_stats_map[it.first] = it.second;
  }

=======
  marshaled.policy_version_and_stats = policy_version_and_stats_;
>>>>>>> 4d5b4c23
  return marshaled;
}

SessionState::SessionState(
    const StoredSessionState& marshaled, StaticRuleStore& rule_store)
    : imsi_(marshaled.imsi),
      session_id_(marshaled.session_id),
      local_teid_(marshaled.local_teid),
      request_number_(marshaled.request_number),
      curr_state_(marshaled.fsm_state),
      config_(marshaled.config),
      pdp_start_time_(marshaled.pdp_start_time),
      pdp_end_time_(marshaled.pdp_end_time),
      // 5G session version handlimg
      current_version_(marshaled.current_version),
      subscriber_quota_state_(marshaled.subscriber_quota_state),
      tgpp_context_(marshaled.tgpp_context),
      create_session_response_(marshaled.create_session_response),
      policy_version_and_stats_(marshaled.policy_version_and_stats),
      static_rules_(rule_store),
      pending_event_triggers_(marshaled.pending_event_triggers),
      revalidation_time_(marshaled.revalidation_time),
      credit_map_(4, &ccHash, &ccEqual),
      bearer_id_by_policy_(marshaled.bearer_id_by_policy) {
  session_level_key_ = marshaled.session_level_key;
  for (auto it : marshaled.monitor_map) {
    Monitor monitor;
    monitor.credit = SessionCredit(it.second.credit);
    monitor.level  = it.second.level;

    monitor_map_[it.first] = std::make_unique<Monitor>(monitor);
  }

  for (const auto& it : marshaled.credit_map) {
    credit_map_[it.first] =
        std::make_unique<ChargingGrant>(ChargingGrant(it.second));
  }

  for (const std::string& rule_id : marshaled.static_rule_ids) {
    active_static_rules_.push_back(rule_id);
  }
  for (auto& rule : marshaled.dynamic_rules) {
    dynamic_rules_.insert_rule(rule);
  }
  for (auto& rule : marshaled.PdrList) {
    PdrList_.push_back(rule);
  }
  for (const std::string& rule_id : marshaled.scheduled_static_rules) {
    scheduled_static_rules_.insert(rule_id);
  }
  for (auto& rule : marshaled.scheduled_dynamic_rules) {
    scheduled_dynamic_rules_.insert_rule(rule);
  }
  for (auto& it : marshaled.rule_lifetimes) {
    rule_lifetimes_[it.first] = it.second;
  }
  for (auto& rule : marshaled.gy_dynamic_rules) {
    gy_dynamic_rules_.insert_rule(rule);
  }
  for (auto& it : marshaled.policy_stats_map) {
    policy_stats_map_[it.first] = it.second;
  }
}

SessionState::SessionState(
    const std::string& imsi, const std::string& session_id,
    const SessionConfig& cfg, StaticRuleStore& rule_store,
    const magma::lte::TgppContext& tgpp_context, uint64_t pdp_start_time,
    const CreateSessionResponse& csr)
    : imsi_(imsi),
      session_id_(session_id),
      local_teid_(0),
      // Request number set to 1, because request 0 is INIT call
      request_number_(1),
      curr_state_(SESSION_ACTIVE),
      config_(cfg),
      pdp_start_time_(pdp_start_time),
      pdp_end_time_(0),
      tgpp_context_(tgpp_context),
      create_session_response_(csr),
      static_rules_(rule_store),
      credit_map_(4, &ccHash, &ccEqual) {
  // other default initializations
  current_version_        = 0;
  session_level_key_      = "";
  subscriber_quota_state_ = SubscriberQuotaUpdate_Type_VALID_QUOTA;
}

/*For 5G which doesn't have response context*/
SessionState::SessionState(
    const std::string& imsi, const std::string& session_ctx_id,
    const SessionConfig& cfg, StaticRuleStore& rule_store)
    : imsi_(imsi),
      session_id_(session_ctx_id),
      local_teid_(0),
      // Request number set to 1, because request 0 is INIT call
      request_number_(1),
      /*current state would be CREATING and version would be 0 */
      curr_state_(CREATING),
      config_(cfg),
      current_version_(0),
      static_rules_(rule_store) {}

/* get-set methods of new messages  for 5G*/
uint32_t SessionState::get_current_version() {
  return current_version_;
}

void SessionState::set_current_version(
    int new_session_version, SessionStateUpdateCriteria& session_uc) {
  current_version_                      = new_session_version;
  session_uc.is_current_version_updated = true;
  session_uc.updated_current_version    = new_session_version;
  MLOG(MINFO) << " Current version is " << get_current_version();
}
/* Add PDR rule to this rules session list */
void SessionState::insert_pdr(SetGroupPDR* rule) {
  PdrList_.push_back(*rule);
}

void SessionState::set_remove_all_pdrs() {
  for (auto& rule : PdrList_) {
    rule.set_pdr_state(PdrState::REMOVE);
  }
}
/* Remove all Pdr, FAR rules */
void SessionState::remove_all_rules() {
  PdrList_.clear();
}

/* It gets all PDR rule list of the session */
std::vector<SetGroupPDR>& SessionState::get_all_pdr_rules() {
  return PdrList_;
}

SessionFsmState SessionState::get_state() {
  return curr_state_;
}

magma::lte::Fsm_state_FsmState SessionState::get_proto_fsm_state() {
  SessionFsmState curr_state = get_state();
  switch (curr_state) {
    case CREATING:
      return magma::lte::Fsm_state_FsmState_CREATING;
      break;
    case CREATED:
      return magma::lte::Fsm_state_FsmState_CREATED;
      break;
    case ACTIVE:
      return magma::lte::Fsm_state_FsmState_ACTIVE;
      break;
    case RELEASE:
      return magma::lte::Fsm_state_FsmState_RELEASE;
      break;
    case INACTIVE:
    default:
      return magma::lte::Fsm_state_FsmState_INACTIVE;
      break;
  }
  return magma::lte::Fsm_state_FsmState_INACTIVE;
}

/*temporary copy to be removed after upf node code completes */
void SessionState::sess_infocopy(struct SessionInfo* info) {
  // Static SessionInfo vlaue till UPF node value implementation
  // gets stablized.
  std::string imsi_num;
  // TODO we cud eventually  migrate to SMF-UPF proto enum directly.
  info->state = get_proto_fsm_state();
  info->subscriber_id.assign(imsi_);
  info->ver_no              = get_current_version();
  info->nodeId.node_id_type = SessionInfo::IPv4;
  strcpy(info->nodeId.node_id, "192.168.2.1");
  /* TODO below to be changed after UPF node association message
   * completes . Revisit
   */
}

void SessionState::set_teids(uint32_t enb_teid, uint32_t agw_teid) {
  Teids teids;
  teids.set_agw_teid(agw_teid);
  teids.set_enb_teid(enb_teid);
  set_teids(teids);
}

void SessionState::set_teids(Teids teids) {
  config_.common_context.mutable_teids()->CopyFrom(teids);
}

static UsageMonitorUpdate make_usage_monitor_update(
    const SessionCredit::Usage& usage_in, const std::string& monitoring_key,
    MonitoringLevel level) {
  UsageMonitorUpdate update;
  update.set_bytes_tx(usage_in.bytes_tx);
  update.set_bytes_rx(usage_in.bytes_rx);
  update.set_level(level);
  update.set_monitoring_key(monitoring_key);
  return update;
}

SessionCreditUpdateCriteria* SessionState::get_credit_uc(
    const CreditKey& key, SessionStateUpdateCriteria& uc) {
  if (uc.charging_credit_map.find(key) == uc.charging_credit_map.end()) {
    uc.charging_credit_map[key] = credit_map_[key]->get_update_criteria();
  }
  return &(uc.charging_credit_map[key]);
}

bool SessionState::apply_update_criteria(SessionStateUpdateCriteria& uc) {
  if (uc.is_fsm_updated) {
    curr_state_ = uc.updated_fsm_state;
  }

  if (uc.is_current_version_updated) {
    current_version_ = uc.updated_current_version;
  }

  if (uc.is_local_teid_updated) {
    local_teid_ = uc.local_teid_updated;
  }

  if (uc.is_pending_event_triggers_updated) {
    for (auto it : uc.pending_event_triggers) {
      pending_event_triggers_[it.first] = it.second;
      if (it.first == REVALIDATION_TIMEOUT) {
        revalidation_time_ = uc.revalidation_time;
      }
    }
  }
  // QoS Management
  if (uc.is_bearer_mapping_updated) {
    bearer_id_by_policy_ = uc.bearer_id_by_policy;
  }

  // Config
  if (uc.is_config_updated) {
    config_ = uc.updated_config;
  }

  // Rule versions
  if (uc.policy_version_and_stats) {
    policy_version_and_stats_ = *uc.policy_version_and_stats;
  }

  // Manually update these policy structures to avoid incrementing version
  // Static rules
  for (const auto& rule_id : uc.static_rules_to_uninstall) {
    if (is_static_rule_installed(rule_id)) {
      remove_from_vec_by_value<std::string>(active_static_rules_, rule_id);
    }
    if (is_static_rule_scheduled(rule_id)) {
      scheduled_static_rules_.erase(rule_id);
    }
    rule_lifetimes_.erase(rule_id);
  }
  for (const auto& rule_id : uc.static_rules_to_install) {
    if (!is_static_rule_installed(rule_id)) {
      active_static_rules_.push_back(rule_id);
    }
    if (uc.new_rule_lifetimes.find(rule_id) != uc.new_rule_lifetimes.end()) {
      rule_lifetimes_[rule_id] = uc.new_rule_lifetimes[rule_id];
    }
    if (is_static_rule_scheduled(rule_id)) {
      scheduled_static_rules_.erase(rule_id);
    }
  }
  for (const auto& rule_id : uc.new_scheduled_static_rules) {
    if (is_static_rule_scheduled(rule_id)) {
      continue;
    }
    if (uc.new_rule_lifetimes.find(rule_id) != uc.new_rule_lifetimes.end()) {
      rule_lifetimes_[rule_id] = uc.new_rule_lifetimes[rule_id];
    }
    scheduled_static_rules_.insert(rule_id);
  }

  // Dynamic rules
  for (const auto& rule_id : uc.dynamic_rules_to_uninstall) {
    scheduled_dynamic_rules_.remove_rule(rule_id, nullptr);
    dynamic_rules_.remove_rule(rule_id, nullptr);
    rule_lifetimes_.erase(rule_id);
  }
  for (const auto& rule : uc.dynamic_rules_to_install) {
    if (uc.new_rule_lifetimes.find(rule.id()) != uc.new_rule_lifetimes.end()) {
      rule_lifetimes_[rule.id()] = uc.new_rule_lifetimes[rule.id()];
    }
    dynamic_rules_.insert_rule(rule);
    scheduled_dynamic_rules_.remove_rule(rule.id(), nullptr);
  }
  for (const auto& rule : uc.new_scheduled_dynamic_rules) {
    if (uc.new_rule_lifetimes.find(rule.id()) != uc.new_rule_lifetimes.end()) {
      rule_lifetimes_[rule.id()] = uc.new_rule_lifetimes[rule.id()];
    }
    scheduled_dynamic_rules_.insert_rule(rule);
  }

  // Gy Dynamic rules
  for (const auto& rule : uc.gy_dynamic_rules_to_install) {
    if (uc.new_rule_lifetimes.find(rule.id()) != uc.new_rule_lifetimes.end()) {
      rule_lifetimes_[rule.id()] = uc.new_rule_lifetimes[rule.id()];
    }
    gy_dynamic_rules_.insert_rule(rule);
  }
  for (const auto& rule_id : uc.gy_dynamic_rules_to_uninstall) {
    gy_dynamic_rules_.remove_rule(rule_id, nullptr);
  }

  // Charging credit
  for (const auto& it : uc.charging_credit_map) {
    auto key           = it.first;
    auto credit_update = it.second;
    apply_charging_credit_update(key, credit_update);
  }
  for (const auto& it : uc.charging_credit_to_install) {
    auto key           = it.first;
    auto stored_credit = it.second;
    credit_map_[key]   = std::make_unique<ChargingGrant>(stored_credit);
  }

  // Monitoring credit
  if (uc.is_session_level_key_updated) {
    set_session_level_key(uc.updated_session_level_key);
  }
  for (const auto& it : uc.monitor_credit_map) {
    auto key           = it.first;
    auto credit_update = it.second;
    apply_monitor_updates(key, uc, credit_update);
  }
  for (const auto& it : uc.monitor_credit_to_install) {
    auto key            = it.first;
    auto stored_monitor = it.second;
    monitor_map_[key]   = std::make_unique<Monitor>(stored_monitor);
  }

  if (uc.updated_pdp_end_time > 0) {
    pdp_end_time_ = uc.updated_pdp_end_time;
  }

  return true;
}

RuleStats SessionState::get_rule_delta(
    const std::string& rule_id, uint64_t rule_version, uint64_t used_tx,
    uint64_t used_rx, uint64_t dropped_tx, uint64_t dropped_rx,
    SessionStateUpdateCriteria& uc) {
  RuleStats ret = {0};

  auto it = policy_stats_map_.find(rule_id);
  // If no previous record found, create one
  if (it == policy_stats_map_.end()) {
    policy_stats_map_[rule_id] = Usage();
    it                         = policy_stats_map_.find(rule_id);
  }

  auto last_tracked_version_num = it->second.last_reported_rule_version;
  auto last_tracked =
      policy_stats_map_[rule_id].stats_map.find(last_tracked_version_num);

  RuleStats prev_usage = last_tracked->second;
  if (rule_version < last_tracked_version_num) {
    MLOG(MERROR) << "Reported stat version less than the current tracked one";
    return ret;
  }

  if (rule_version > last_tracked_version_num) {
    ret.tx         = used_tx;
    ret.rx         = used_rx;
    ret.dropped_tx = dropped_tx;
    ret.dropped_rx = dropped_rx;

    policy_stats_map_[rule_id].last_reported_rule_version = rule_version;
  } else {
    if (prev_usage.tx != 0 && prev_usage.tx > used_tx) {
      MLOG(MERROR) << "Reported stat used_tx than the current tracked one";
      return ret;
    }
    if (prev_usage.rx != 0 && prev_usage.rx > used_rx) {
      MLOG(MERROR) << "Reported stat used_rx than the current tracked one";
      return ret;
    }

    ret.tx         = used_tx - prev_usage.tx;
    ret.rx         = used_rx - prev_usage.rx;
    ret.dropped_tx = dropped_tx - prev_usage.dropped_tx;
    ret.dropped_rx = dropped_rx - prev_usage.dropped_rx;
  }

  policy_stats_map_[rule_id].stats_map[rule_version] =
      RuleStats{used_tx, used_rx, dropped_tx, dropped_rx};

  if (uc.rule_usage_updates.find(rule_id) == policy_stats_map_.end()) {
    uc.rule_usage_updates[rule_id] = Usage();
  }
  uc.rule_usage_updates[rule_id].last_reported_rule_version =
      policy_stats_map_[rule_id].last_reported_rule_version;
  uc.rule_usage_updates[rule_id].stats_map[rule_version] =
      policy_stats_map_[rule_id].stats_map[rule_version];

  return ret;
}

void SessionState::add_rule_usage(
    const std::string& rule_id, uint64_t rule_version, uint64_t used_tx,
    uint64_t used_rx, uint64_t dropped_tx, uint64_t dropped_rx,
    SessionStateUpdateCriteria& update_criteria) {
  CreditKey charging_key;

  // TODO: Rework logic to work with flat rate, below is a temp hack
  RuleStats delta = get_rule_delta(
      rule_id, rule_version, used_tx, used_rx, dropped_tx, dropped_rx,
      update_criteria);
  uint64_t delta_tx         = delta.tx;
  uint64_t delta_rx         = delta.rx;
  uint64_t delta_dropped_tx = delta.dropped_tx;
  uint64_t delta_dropped_rx = delta.dropped_rx;

  if (dynamic_rules_.get_charging_key_for_rule_id(rule_id, &charging_key) ||
      static_rules_.get_charging_key_for_rule_id(rule_id, &charging_key)) {
    MLOG(MINFO) << "Updating used charging credit for Rule=" << rule_id
                << " Rating Group=" << charging_key.rating_group
                << " Service Identifier=" << charging_key.service_identifier;
    auto it = credit_map_.find(charging_key);
    if (it != credit_map_.end()) {
      auto credit_uc = get_credit_uc(charging_key, update_criteria);
      it->second->credit.add_used_credit(delta_tx, delta_rx, *credit_uc);
      if (it->second->should_deactivate_service()) {
        it->second->set_service_state(SERVICE_NEEDS_DEACTIVATION, *credit_uc);
      }
    } else {
      MLOG(MDEBUG) << "Rating Group " << charging_key.rating_group
                   << " not found, not adding the usage";
    }
  }
  std::string monitoring_key;
  if (dynamic_rules_.get_monitoring_key_for_rule_id(rule_id, &monitoring_key) ||
      static_rules_.get_monitoring_key_for_rule_id(rule_id, &monitoring_key)) {
    MLOG(MINFO) << "Updating used monitoring credit for Rule=" << rule_id
                << " Monitoring Key=" << monitoring_key;
    add_to_monitor(monitoring_key, delta_tx, delta_rx, update_criteria);
  }
  if (session_level_key_ != "" && monitoring_key != session_level_key_) {
    // Update session level key if its different
    add_to_monitor(session_level_key_, delta_tx, delta_rx, update_criteria);
  }
  if (is_dynamic_rule_installed(rule_id) || is_static_rule_installed(rule_id)) {
    update_data_metrics(UE_USED_COUNTER_NAME, delta_tx, delta_rx);
  }
  update_data_metrics(
      UE_DROPPED_COUNTER_NAME, delta_dropped_tx, delta_dropped_rx);
}

void SessionState::apply_session_rule_set(
    RuleSetToApply& rule_set, RulesToProcess& rules_to_activate,
    RulesToProcess& rules_to_deactivate, SessionStateUpdateCriteria& uc) {
  apply_session_static_rule_set(
      rule_set.static_rules, rules_to_activate, rules_to_deactivate, uc);
  apply_session_dynamic_rule_set(
      rule_set.dynamic_rules, rules_to_activate, rules_to_deactivate, uc);
}

void SessionState::apply_session_static_rule_set(
    std::unordered_set<std::string> static_rules,
    RulesToProcess& rules_to_activate, RulesToProcess& rules_to_deactivate,
    SessionStateUpdateCriteria& uc) {
  // No activation time / deactivation support yet for rule set interface
  RuleLifetime lifetime;
  // Go through the rule set and install any rules not yet installed
  for (const auto& static_rule_id : static_rules) {
    PolicyRule rule;
    if (!static_rules_.get_rule(static_rule_id, &rule)) {
      MLOG(MERROR) << "Static rule " << static_rule_id
                   << " is not found. Skipping activation";
      continue;
    }
    if (!is_static_rule_installed(static_rule_id)) {
      MLOG(MINFO) << "Installing static rule " << static_rule_id << " for "
                  << session_id_;
      uint32_t version = activate_static_rule(static_rule_id, lifetime, uc);
      // Set up rules_to_activate
      rules_to_activate.append_versioned_policy(rule, version);
    }
  }
  std::vector<PolicyRule> static_rules_to_deactivate;

  // Go through the existing rules and uninstall any rule not in the rule set
  for (const auto static_rule_id : active_static_rules_) {
    if (static_rules.find(static_rule_id) == static_rules.end()) {
      PolicyRule rule;
      if (!static_rules_.get_rule(static_rule_id, &rule)) {
        MLOG(MERROR) << "Static rule" << static_rule_id
                     << " is not found. Skipping deactivation";
        continue;
      }
      static_rules_to_deactivate.push_back(rule);
    }
  }
  // Do the actual removal separately so we're not modifying the vector while
  // looping
  for (const PolicyRule static_rule : static_rules_to_deactivate) {
    MLOG(MINFO) << "Removing static rule " << static_rule.id() << " for "
                << session_id_;
    optional<uint32_t> op_version =
        deactivate_static_rule(static_rule.id(), uc);
    if (!op_version) {
      MLOG(MWARNING) << "Failed to deactivate static rule " << static_rule.id()
                     << " for " << session_id_;
    } else {
      rules_to_deactivate.append_versioned_policy(static_rule, *op_version);
    }
  }
}

void SessionState::apply_session_dynamic_rule_set(
    std::unordered_map<std::string, PolicyRule> dynamic_rules,
    RulesToProcess& rules_to_activate, RulesToProcess& rules_to_deactivate,
    SessionStateUpdateCriteria& uc) {
  // No activation time / deactivation support yet for rule set interface
  RuleLifetime lifetime;
  for (const auto& dynamic_rule_pair : dynamic_rules) {
    if (!is_dynamic_rule_installed(dynamic_rule_pair.first)) {
      MLOG(MINFO) << "Installing dynamic rule " << dynamic_rule_pair.first
                  << " for " << session_id_;
      uint32_t version =
          insert_dynamic_rule(dynamic_rule_pair.second, lifetime, uc);
      rules_to_activate.append_versioned_policy(
          dynamic_rule_pair.second, version);
    }
  }
  std::vector<PolicyRule> active_dynamic_rules;
  dynamic_rules_.get_rules(active_dynamic_rules);
  for (const auto& dynamic_rule : active_dynamic_rules) {
    if (dynamic_rules.find(dynamic_rule.id()) == dynamic_rules.end()) {
      optional<uint32_t> op_version =
          remove_dynamic_rule(dynamic_rule.id(), nullptr, uc);
      MLOG(MINFO) << "Removing dynamic rule " << dynamic_rule.id() << " for "
                  << session_id_;
      rules_to_deactivate.append_versioned_policy(dynamic_rule, *op_version);
    }
  }
}

void SessionState::set_subscriber_quota_state(
    const magma::lte::SubscriberQuotaUpdate_Type state,
    SessionStateUpdateCriteria& update_criteria) {
  update_criteria.updated_subscriber_quota_state = state;
  subscriber_quota_state_                        = state;
}

bool SessionState::active_monitored_rules_exist() {
  return total_monitored_rules_count() > 0;
}

bool SessionState::is_terminating() {
  if (curr_state_ == SESSION_RELEASED || curr_state_ == SESSION_TERMINATED ||
      curr_state_ == RELEASE) {
    return true;
  }
  return false;
}

void SessionState::get_monitor_updates(
    UpdateSessionRequest& update_request_out,
    SessionStateUpdateCriteria& update_criteria) {
  for (auto& monitor_pair : monitor_map_) {
    if (!monitor_pair.second->should_send_update()) {
      continue;  // no update
    }

    auto mkey      = monitor_pair.first;
    auto& credit   = monitor_pair.second->credit;
    auto credit_uc = get_monitor_uc(mkey, update_criteria);

    if (curr_state_ == SESSION_RELEASED) {
      MLOG(MDEBUG)
          << "Session " << session_id_
          << " is in Session Released state. Not sending update to the core"
             "for monitor "
          << mkey;
      continue;  // no update
    }

    std::string last_update_message = "";
    if (credit.is_report_last_credit()) {
      // in case this is the last report, here we mark the session as to be
      // deleted
      credit_uc->deleted  = true;
      last_update_message = " (this is the last updcate sent for this monitor)";
    }

    MLOG(MDEBUG) << "Session " << session_id_ << " monitoring key " << mkey
                 << " updating due to quota exhaustion"
                 << " with request number " << request_number_
                 << last_update_message;

    auto usage = credit.get_usage_for_reporting(*credit_uc);
    auto update =
        make_usage_monitor_update(usage, mkey, monitor_pair.second->level);
    auto new_req = update_request_out.mutable_usage_monitors()->Add();

    add_common_fields_to_usage_monitor_update(new_req);
    new_req->mutable_update()->CopyFrom(update);
    new_req->set_event_trigger(USAGE_REPORT);
    request_number_++;
    update_criteria.request_number_increment++;
  }
}

void SessionState::add_common_fields_to_usage_monitor_update(
    UsageMonitoringUpdateRequest* req) {
  req->set_session_id(session_id_);
  req->set_request_number(request_number_);
  req->set_sid(imsi_);
  req->set_ue_ipv4(config_.common_context.ue_ipv4());
  req->set_rat_type(config_.common_context.rat_type());
  fill_protos_tgpp_context(req->mutable_tgpp_ctx());
  if (config_.rat_specific_context.has_wlan_context()) {
    const auto& wlan_context = config_.rat_specific_context.wlan_context();
    req->set_hardware_addr(wlan_context.mac_addr_binary());
  } else {
    const auto& lte_context = config_.rat_specific_context.lte_context();
    req->set_charging_characteristics(lte_context.charging_characteristics());
  }
}

void SessionState::get_updates(
    UpdateSessionRequest& update_request_out,
    std::vector<std::unique_ptr<ServiceAction>>* actions_out,
    SessionStateUpdateCriteria& update_criteria) {
  if (curr_state_ != SESSION_ACTIVE) return;
  get_charging_updates(update_request_out, actions_out, update_criteria);
  get_monitor_updates(update_request_out, update_criteria);
  get_event_trigger_updates(update_request_out, update_criteria);
}

SubscriberQuotaUpdate_Type SessionState::get_subscriber_quota_state() const {
  return subscriber_quota_state_;
}

bool SessionState::can_complete_termination(SessionStateUpdateCriteria& uc) {
  switch (curr_state_) {
    case SESSION_ACTIVE:
      MLOG(MERROR) << "Encountered unexpected state 'ACTIVE' when "
                   << "completing termination for " << session_id_
                   << " Not terminating...";
      return false;
    case SESSION_TERMINATED:
      // session is already terminated. Do nothing.
      return false;
    default:
      // Continue termination but no logs are necessary for other states
      break;
  }
  // mark session as terminated
  set_fsm_state(SESSION_TERMINATED, uc);
  return true;
}

SessionTerminateRequest SessionState::make_termination_request(
    SessionStateUpdateCriteria& uc) {
  SessionTerminateRequest req;
  req.set_session_id(session_id_);
  req.set_request_number(request_number_);
  req.mutable_common_context()->CopyFrom(config_.common_context);

  fill_protos_tgpp_context(req.mutable_tgpp_ctx());
  if (config_.rat_specific_context.has_lte_context()) {
    const auto& lte_context = config_.rat_specific_context.lte_context();
    req.set_spgw_ipv4(lte_context.spgw_ipv4());
    req.set_imei(lte_context.imei());
    req.set_plmn_id(lte_context.plmn_id());
    req.set_imsi_plmn_id(lte_context.imsi_plmn_id());
    req.set_user_location(lte_context.user_location());
    req.set_charging_characteristics(lte_context.charging_characteristics());
  } else if (config_.rat_specific_context.has_wlan_context()) {
    const auto& wlan_context = config_.rat_specific_context.wlan_context();
    req.set_hardware_addr(wlan_context.mac_addr_binary());
  }

  // gx monitors
  for (auto& credit_pair : monitor_map_) {
    auto credit_uc = get_monitor_uc(credit_pair.first, uc);
    req.mutable_monitor_usages()->Add()->CopyFrom(make_usage_monitor_update(
        credit_pair.second->credit.get_all_unreported_usage_for_reporting(
            *credit_uc),
        credit_pair.first, credit_pair.second->level));
  }
  // gy credits
  for (auto& credit_pair : credit_map_) {
    auto credit_uc    = get_credit_uc(credit_pair.first, uc);
    auto credit_usage = credit_pair.second->get_credit_usage(
        CreditUsage::TERMINATED, *credit_uc, true);
    credit_pair.first.set_credit_usage(&credit_usage);
    req.mutable_credit_usages()->Add()->CopyFrom(credit_usage);
  }
  return req;
}

ChargingCreditSummaries SessionState::get_charging_credit_summaries() {
  ChargingCreditSummaries charging_credit_summaries(
      credit_map_.size(), &ccHash, &ccEqual);
  for (auto& credit_pair : credit_map_) {
    auto summary = credit_pair.second->credit.get_credit_summary();
    charging_credit_summaries[credit_pair.first] = summary;
  }
  return charging_credit_summaries;
}

SessionCredit::TotalCreditUsage SessionState::get_total_credit_usage() {
  // Collate unique charging/monitoring keys used by rules
  std::unordered_set<CreditKey, decltype(&ccHash), decltype(&ccEqual)>
      used_charging_keys(4, ccHash, ccEqual);
  std::unordered_set<std::string> used_monitoring_keys;

  std::vector<std::reference_wrapper<PolicyRuleBiMap>> bimaps{static_rules_,
                                                              dynamic_rules_};

  for (auto bimap : bimaps) {
    PolicyRuleBiMap& rules = bimap;
    std::vector<std::string> rule_ids{};
    std::vector<std::string>& rule_ids_ptr = rule_ids;
    rules.get_rule_ids(rule_ids_ptr);

    for (auto rule_id : rule_ids) {
      CreditKey charging_key;
      bool should_track_charging_key =
          rules.get_charging_key_for_rule_id(rule_id, &charging_key);
      std::string monitoring_key;
      bool should_track_monitoring_key =
          rules.get_monitoring_key_for_rule_id(rule_id, &monitoring_key);

      if (should_track_charging_key) {
        used_charging_keys.insert(charging_key);
      }
      if (should_track_monitoring_key) {
        used_monitoring_keys.insert(monitoring_key);
      }
    }
  }

  // Sum up usage
  SessionCredit::TotalCreditUsage usage{
      .monitoring_tx = 0,
      .monitoring_rx = 0,
      .charging_tx   = 0,
      .charging_rx   = 0,
  };
  for (auto monitoring_key : used_monitoring_keys) {
    usage.monitoring_tx += get_monitor(monitoring_key, USED_TX);
    usage.monitoring_rx += get_monitor(monitoring_key, USED_RX);
  }
  for (auto charging_key : used_charging_keys) {
    auto it = credit_map_.find(charging_key);
    if (it != credit_map_.end()) {
      usage.charging_tx += it->second->credit.get_credit(USED_TX);
      usage.charging_rx += it->second->credit.get_credit(USED_RX);
    }
  }
  return usage;
}

std::string SessionState::get_session_id() const {
  return session_id_;
}

SessionConfig SessionState::get_config() const {
  return config_;
}

uint32_t SessionState::get_local_teid() const {
  return local_teid_;
}

void SessionState::set_local_teid(
    uint32_t teid, SessionStateUpdateCriteria& uc) {
  local_teid_              = teid;
  uc.is_local_teid_updated = true;
  uc.local_teid_updated    = teid;
  return;
}

void SessionState::set_config(const SessionConfig& config) {
  config_ = config;
}

bool SessionState::is_radius_cwf_session() const {
  return (config_.common_context.rat_type() == RATType::TGPP_WLAN);
}

void SessionState::get_session_info(SessionState::SessionInfo& info) {
  info.imsi      = imsi_;
  info.ip_addr   = config_.common_context.ue_ipv4();
  info.ipv6_addr = config_.common_context.ue_ipv6();
  info.teids     = config_.common_context.teids();
  info.msisdn    = config_.common_context.msisdn();
  info.ambr      = config_.get_apn_ambr();

  dynamic_rules_.get_rules(info.gx_rules.rules);
  gy_dynamic_rules_.get_rules(info.gy_dynamic_rules.rules);

  // Set versions
  for (const PolicyRule rule : info.gx_rules.rules) {
    info.gx_rules.versions.push_back(get_current_rule_version(rule.id()));
  }
  for (const PolicyRule rule : info.gy_dynamic_rules.rules) {
    info.gy_dynamic_rules.versions.push_back(
        get_current_rule_version(rule.id()));
  }

  for (const std::string& rule_id : active_static_rules_) {
    PolicyRule rule;
    if (static_rules_.get_rule(rule_id, &rule)) {
      info.gx_rules.append_versioned_policy(
          rule, get_current_rule_version(rule_id));
    }
  }
}

std::vector<PolicyRule> SessionState::get_all_active_policies() {
  std::vector<PolicyRule> policies;
  for (auto& rule_id : active_static_rules_) {
    PolicyRule policy;
    if (static_rules_.get_rule(rule_id, &policy)) {
      policies.push_back(policy);
    }
  }
  dynamic_rules_.get_rules(policies);
  gy_dynamic_rules_.get_rules(policies);
  return policies;
}

void SessionState::remove_all_rules_for_termination(
    SessionStateUpdateCriteria& session_uc) {
  std::vector<PolicyRule> gx_dynamic_rules, gy_dynamic_rules,
      scheduled_dynamic_rules;
  dynamic_rules_.get_rules(gx_dynamic_rules);
  for (PolicyRule& policy : gx_dynamic_rules) {
    remove_dynamic_rule(policy.id(), nullptr, session_uc);
  }
  gy_dynamic_rules_.get_rules(gy_dynamic_rules);
  for (PolicyRule& policy : gy_dynamic_rules) {
    remove_gy_rule(policy.id(), nullptr, session_uc);
  }
  for (const std::string& rule_id : active_static_rules_) {
    deactivate_static_rule(rule_id, session_uc);
  }

  // remove scheduled rules
  for (const std::string& rule_id : scheduled_static_rules_) {
    deactivate_scheduled_static_rule(rule_id);
  }
  scheduled_dynamic_rules_.get_rules(scheduled_dynamic_rules);
  for (PolicyRule& policy : scheduled_dynamic_rules) {
    remove_scheduled_dynamic_rule(policy.id(), nullptr, session_uc);
  }
}

void SessionState::set_tgpp_context(
    const magma::lte::TgppContext& tgpp_context,
    SessionStateUpdateCriteria& update_criteria) {
  update_criteria.updated_tgpp_context = tgpp_context;
  tgpp_context_                        = tgpp_context;
}

void SessionState::fill_protos_tgpp_context(
    magma::lte::TgppContext* tgpp_context) const {
  *tgpp_context = tgpp_context_;
}

uint32_t SessionState::get_request_number() {
  return request_number_;
}

uint64_t SessionState::get_pdp_start_time() {
  return pdp_start_time_;
}

uint64_t SessionState::get_pdp_end_time() {
  return pdp_end_time_;
}

uint64_t SessionState::get_active_duration_in_seconds() {
  if (pdp_end_time_ > 0) {  // session has ended
    return pdp_end_time_ - pdp_start_time_;
  }
  // session is still active
  return magma::get_time_in_sec_since_epoch() - pdp_start_time_;
}

void SessionState::set_pdp_end_time(
    uint64_t epoch, SessionStateUpdateCriteria& session_uc) {
  pdp_end_time_                   = epoch;
  session_uc.updated_pdp_end_time = epoch;
}

void SessionState::increment_request_number(uint32_t incr) {
  request_number_ += incr;
}

bool SessionState::is_dynamic_rule_scheduled(const std::string& rule_id) {
  return scheduled_dynamic_rules_.get_rule(rule_id, NULL);
}

bool SessionState::is_static_rule_scheduled(const std::string& rule_id) {
  return scheduled_static_rules_.count(rule_id) == 1;
}

bool SessionState::is_dynamic_rule_installed(const std::string& rule_id) {
  return dynamic_rules_.get_rule(rule_id, NULL);
}

bool SessionState::is_gy_dynamic_rule_installed(const std::string& rule_id) {
  return gy_dynamic_rules_.get_rule(rule_id, NULL);
}

bool SessionState::is_static_rule_installed(const std::string& rule_id) {
  return std::find(
             active_static_rules_.begin(), active_static_rules_.end(),
             rule_id) != active_static_rules_.end();
}

uint32_t SessionState::insert_dynamic_rule(
    const PolicyRule& rule, RuleLifetime& lifetime,
    SessionStateUpdateCriteria& session_uc) {
  rule_lifetimes_[rule.id()] = lifetime;
  dynamic_rules_.insert_rule(rule);
  session_uc.dynamic_rules_to_install.push_back(rule);
  session_uc.new_rule_lifetimes[rule.id()] = lifetime;

  increment_rule_stats(rule.id(), session_uc);
  return get_current_rule_version(rule.id());
}

uint32_t SessionState::insert_gy_rule(
    const PolicyRule& rule, RuleLifetime& lifetime,
    SessionStateUpdateCriteria& session_uc) {
  rule_lifetimes_[rule.id()] = lifetime;
  gy_dynamic_rules_.insert_rule(rule);
  session_uc.gy_dynamic_rules_to_install.push_back(rule);
  session_uc.new_rule_lifetimes[rule.id()] = lifetime;

  increment_rule_stats(rule.id(), session_uc);
  return get_current_rule_version(rule.id());
}

uint32_t SessionState::activate_static_rule(
    const std::string& rule_id, RuleLifetime& lifetime,
    SessionStateUpdateCriteria& session_uc) {
  rule_lifetimes_[rule_id] = lifetime;
  active_static_rules_.push_back(rule_id);
  session_uc.static_rules_to_install.insert(rule_id);
  session_uc.new_rule_lifetimes[rule_id] = lifetime;

  increment_rule_stats(rule_id, session_uc);
  return get_current_rule_version(rule_id);
};

optional<uint32_t> SessionState::remove_dynamic_rule(
    const std::string& rule_id, PolicyRule* rule_out,
    SessionStateUpdateCriteria& session_uc) {
  bool removed = dynamic_rules_.remove_rule(rule_id, rule_out);
  if (!removed) {
    return {};
  }

  session_uc.dynamic_rules_to_uninstall.insert(rule_id);
  increment_rule_stats(rule_id, session_uc);
  return get_current_rule_version(rule_id);
}

bool SessionState::remove_scheduled_dynamic_rule(
    const std::string& rule_id, PolicyRule* rule_out,
    SessionStateUpdateCriteria& update_criteria) {
  bool removed = scheduled_dynamic_rules_.remove_rule(rule_id, rule_out);
  if (removed) {
    update_criteria.dynamic_rules_to_uninstall.insert(rule_id);
  }
  return removed;
}

optional<uint32_t> SessionState::remove_gy_rule(
    const std::string& rule_id, PolicyRule* rule_out,
    SessionStateUpdateCriteria& session_uc) {
  bool removed = gy_dynamic_rules_.remove_rule(rule_id, rule_out);
  if (!removed) {
    return {};
  }
  session_uc.gy_dynamic_rules_to_uninstall.insert(rule_id);

  increment_rule_stats(rule_id, session_uc);
  return get_current_rule_version(rule_id);
}

optional<uint32_t> SessionState::deactivate_static_rule(
    const std::string& rule_id, SessionStateUpdateCriteria& session_uc) {
  auto it = std::find(
      active_static_rules_.begin(), active_static_rules_.end(), rule_id);
  if (it == active_static_rules_.end()) {
    return {};
  }

  session_uc.static_rules_to_uninstall.insert(rule_id);
  active_static_rules_.erase(it);

  increment_rule_stats(rule_id, session_uc);
  return get_current_rule_version(rule_id);
}

bool SessionState::deactivate_scheduled_static_rule(
    const std::string& rule_id) {
  if (scheduled_static_rules_.count(rule_id) == 0) {
    return false;
  }
  scheduled_static_rules_.erase(rule_id);
  return true;
}

void SessionState::sync_rules_to_time(
    std::time_t current_time, SessionStateUpdateCriteria& session_uc) {
  // Update active static rules
  for (const std::string& rule_id : active_static_rules_) {
    if (should_rule_be_deactivated(rule_id, current_time)) {
      deactivate_static_rule(rule_id, session_uc);
    }
  }
  // Update scheduled static rules
  std::set<std::string> scheduled_rule_ids = scheduled_static_rules_;
  for (const std::string& rule_id : scheduled_rule_ids) {
    if (should_rule_be_active(rule_id, current_time)) {
      scheduled_static_rules_.erase(rule_id);
      activate_static_rule(rule_id, rule_lifetimes_[rule_id], session_uc);
    } else if (should_rule_be_deactivated(rule_id, current_time)) {
      scheduled_static_rules_.erase(rule_id);
      deactivate_static_rule(rule_id, session_uc);
    }
  }
  // Update active dynamic rules
  std::vector<std::string> dynamic_rule_ids;
  dynamic_rules_.get_rule_ids(dynamic_rule_ids);
  for (const std::string& rule_id : dynamic_rule_ids) {
    if (should_rule_be_deactivated(rule_id, current_time)) {
      remove_dynamic_rule(rule_id, NULL, session_uc);
    }
  }
  // Update scheduled dynamic rules
  dynamic_rule_ids.clear();
  scheduled_dynamic_rules_.get_rule_ids(dynamic_rule_ids);
  for (const std::string& rule_id : dynamic_rule_ids) {
    if (should_rule_be_active(rule_id, current_time)) {
      PolicyRule dy_rule;
      remove_scheduled_dynamic_rule(rule_id, &dy_rule, session_uc);
      insert_dynamic_rule(dy_rule, rule_lifetimes_[rule_id], session_uc);
    } else if (should_rule_be_deactivated(rule_id, current_time)) {
      remove_scheduled_dynamic_rule(rule_id, NULL, session_uc);
    }
  }
}

std::vector<std::string>& SessionState::get_static_rules() {
  return active_static_rules_;
}

std::set<std::string>& SessionState::get_scheduled_static_rules() {
  return scheduled_static_rules_;
}

DynamicRuleStore& SessionState::get_dynamic_rules() {
  return dynamic_rules_;
}

DynamicRuleStore& SessionState::get_scheduled_dynamic_rules() {
  return scheduled_dynamic_rules_;
}

RuleLifetime& SessionState::get_rule_lifetime(const std::string& rule_id) {
  return rule_lifetimes_[rule_id];
}

DynamicRuleStore& SessionState::get_gy_dynamic_rules() {
  return gy_dynamic_rules_;
}

uint32_t SessionState::total_monitored_rules_count() {
  uint32_t monitored_dynamic_rules = dynamic_rules_.monitored_rules_count();
  uint32_t monitored_static_rules  = 0;
  for (auto& rule_id : active_static_rules_) {
    if (static_rules_.get_monitoring_key_for_rule_id(rule_id, nullptr)) {
      monitored_static_rules++;
    }
  }
  return monitored_dynamic_rules + monitored_static_rules;
}

void SessionState::schedule_dynamic_rule(
    const PolicyRule& rule, RuleLifetime& lifetime,
    SessionStateUpdateCriteria& update_criteria) {
  update_criteria.new_rule_lifetimes[rule.id()] = lifetime;
  update_criteria.new_scheduled_dynamic_rules.push_back(rule);
  rule_lifetimes_[rule.id()] = lifetime;
  scheduled_dynamic_rules_.insert_rule(rule);
}

void SessionState::schedule_static_rule(
    const std::string& rule_id, RuleLifetime& lifetime,
    SessionStateUpdateCriteria& update_criteria) {
  update_criteria.new_rule_lifetimes[rule_id] = lifetime;
  update_criteria.new_scheduled_static_rules.insert(rule_id);
  rule_lifetimes_[rule_id] = lifetime;
  scheduled_static_rules_.insert(rule_id);
}

uint32_t SessionState::get_credit_key_count() {
  return credit_map_.size() + monitor_map_.size();
}

bool SessionState::is_active() {
  return curr_state_ == SESSION_ACTIVE;
}

void SessionState::set_fsm_state(
    SessionFsmState new_state, SessionStateUpdateCriteria& uc) {
  // Only log and reflect change into update criteria if the state is new
  if (curr_state_ != new_state) {
    MLOG(MDEBUG) << "Session " << session_id_ << " Teid " << local_teid_
                 << " FSM state change from "
                 << session_fsm_state_to_str(curr_state_) << " to "
                 << session_fsm_state_to_str(new_state);
    curr_state_          = new_state;
    uc.is_fsm_updated    = true;
    uc.updated_fsm_state = new_state;
  }
}

// Suspend the service due to all the remaining credits are transient.
// Use the rg to trigger redirection
void SessionState::suspend_service_if_needed_for_credit(
    CreditKey ckey, SessionStateUpdateCriteria& update_criteria) {
  uint suspended_count = 0;

  auto it = credit_map_.find(ckey);
  if (it == credit_map_.end()) {
    MLOG(MDEBUG) << "Could not find RG " << ckey
                 << " Not suspending service for " << session_id_;
  }
  for (const auto& credit : credit_map_) {
    if (credit.second->suspended) {
      suspended_count++;
    }
  }
  if (credit_map_.size() > 0 && suspended_count == credit_map_.size()) {
    auto credit_uc = get_credit_uc(ckey, update_criteria);
    it->second->set_service_state(SERVICE_NEEDS_SUSPENSION, *credit_uc);
  }
}

bool SessionState::should_rule_be_active(
    const std::string& rule_id, std::time_t time) {
  return rule_lifetimes_[rule_id].is_within_lifetime(time);
}

bool SessionState::should_rule_be_deactivated(
    const std::string& rule_id, std::time_t time) {
  return rule_lifetimes_[rule_id].exceeded_lifetime(time);
}

StaticRuleInstall SessionState::get_static_rule_install(
    const std::string& rule_id, const RuleLifetime& lifetime) {
  StaticRuleInstall rule_install{};
  rule_install.set_rule_id(rule_id);
  rule_install.mutable_activation_time()->set_seconds(lifetime.activation_time);
  rule_install.mutable_deactivation_time()->set_seconds(
      lifetime.deactivation_time);
  return rule_install;
}

DynamicRuleInstall SessionState::get_dynamic_rule_install(
    const std::string& rule_id, const RuleLifetime& lifetime) {
  DynamicRuleInstall rule_install{};
  PolicyRule* policy_rule = rule_install.mutable_policy_rule();
  if (!dynamic_rules_.get_rule(rule_id, policy_rule)) {
    scheduled_dynamic_rules_.get_rule(rule_id, policy_rule);
  }
  rule_install.mutable_activation_time()->set_seconds(lifetime.activation_time);
  rule_install.mutable_deactivation_time()->set_seconds(
      lifetime.deactivation_time);
  return rule_install;
}

// Charging Credits
static FinalActionInfo get_final_action_info(
    const magma::lte::ChargingCredit& credit) {
  FinalActionInfo final_action_info;
  if (credit.is_final()) {
    final_action_info.final_action = credit.final_action();
    switch (final_action_info.final_action) {
      case ChargingCredit_FinalAction_REDIRECT:
        final_action_info.redirect_server = credit.redirect_server();
        break;
      case ChargingCredit_FinalAction_RESTRICT_ACCESS:
        for (auto rule : credit.restrict_rules()) {
          final_action_info.restrict_rules.push_back(rule);
        }
        break;
      default:  // do nothing;
        break;
    }
  }
  return final_action_info;
}

std::vector<PolicyRule> SessionState::get_all_final_unit_rules() {
  std::vector<PolicyRule> rules;
  for (auto& credit_pair : credit_map_) {
    auto& grant = credit_pair.second;
    if (grant->service_state != SERVICE_RESTRICTED) {
      continue;
    }
    for (const std::string rule_id : grant->final_action_info.restrict_rules) {
      PolicyRule rule;
      if (static_rules_.get_rule(rule_id, &rule)) {
        rules.push_back(rule);
      }
    }
  }
  gy_dynamic_rules_.get_rules(rules);
  return rules;
}

void SessionState::handle_update_failure(
    const UpdateRequests& failed_requests,
    SessionStateUpdateCriteria& session_uc) {
  MLOG(MDEBUG) << "Rolling back changes due to failed updates ("
               << failed_requests.charging_requests.size()
               << " charging requests and "
               << failed_requests.monitor_requests.size()
               << " monitor requests) for " << session_id_;
  for (const auto& failed_charging : failed_requests.charging_requests) {
    const auto key = failed_charging.usage().charging_key();
    if (credit_map_.find(key) == credit_map_.end()) {
      MLOG(MERROR) << "Could not find credit RG:" << key << " to reset for "
                   << session_id_;
      continue;
    }
    credit_map_[key]->reset_reporting_grant(get_credit_uc(key, session_uc));
  }
  for (const auto& failed_monitor : failed_requests.monitor_requests) {
    const auto key = failed_monitor.update().monitoring_key();
    if (monitor_map_.find(key) == monitor_map_.end()) {
      MLOG(MERROR) << "Could not find monitor:" << key << " to reset for "
                   << session_id_;
      continue;
    }
    monitor_map_[key]->credit.reset_reporting_credit(
        get_monitor_uc(key, session_uc));
  }
}

bool SessionState::receive_charging_credit(
    const CreditUpdateResponse& update,
    SessionStateUpdateCriteria& session_uc) {
  auto key = CreditKey(update);

  auto it = credit_map_.find(key);
  if (it == credit_map_.end()) {
    // new credit
    return init_charging_credit(update, session_uc);
  }
  auto& grant          = it->second;
  auto credit_uc       = get_credit_uc(key, session_uc);
  auto credit_validity = ChargingGrant::is_valid_credit_response(update);
  if (credit_validity == INVALID_CREDIT) {
    // update unsuccessful, reset credit and return
    grant->credit.mark_failure(update.result_code(), credit_uc);
    if (grant->should_deactivate_service()) {
      grant->set_service_state(SERVICE_NEEDS_DEACTIVATION, *credit_uc);
    }
    return false;
  }
  if (credit_validity == TRANSIENT_ERROR) {
    // for transient errors, try to install the credit
    // but clear the reported credit
    grant->credit.mark_failure(update.result_code(), credit_uc);
  }
  grant->receive_charging_grant(update, credit_uc);

  if (grant->reauth_state == REAUTH_PROCESSING) {
    grant->set_reauth_state(REAUTH_NOT_NEEDED, *credit_uc);
  }
  if (!grant->credit.is_quota_exhausted(1) &&
      grant->service_state != SERVICE_ENABLED) {
    // if quota no longer exhausted, re-enable services as needed
    MLOG(MINFO) << "New quota now available. Service is in state: "
                << service_state_to_str(grant->service_state)
                << " Activating service RG: " << key << " for " << session_id_;
    grant->set_service_state(SERVICE_NEEDS_ACTIVATION, *credit_uc);
  }
  return true;
}

bool SessionState::init_charging_credit(
    const CreditUpdateResponse& update,
    SessionStateUpdateCriteria& session_uc) {
  const uint32_t key = update.charging_key();
  if (ChargingGrant::is_valid_credit_response(update) == INVALID_CREDIT) {
    // init failed, don't track key
    return false;
  }
  ChargingGrant charging_grant;
  charging_grant.credit = SessionCredit(SERVICE_ENABLED, update.limit_type());
  charging_grant.receive_charging_grant(update);
  session_uc.charging_credit_to_install[CreditKey(update)] =
      charging_grant.marshal();
  credit_map_[CreditKey(update)] =
      std::make_unique<ChargingGrant>(charging_grant);
  MLOG(MINFO) << "Initialized a new credit RG:" << key << " for "
              << session_id_;
  return true;
}

void SessionState::set_suspend_credit(
    const CreditKey& charging_key, bool new_suspended,
    SessionStateUpdateCriteria& update_criteria) {
  auto it = credit_map_.find(charging_key);
  if (it != credit_map_.end()) {
    auto credit_uc = get_credit_uc(charging_key, update_criteria);
    auto& grant    = it->second;
    grant->set_suspended(new_suspended, credit_uc);
  }
}

bool SessionState::is_credit_suspended(const CreditKey& charging_key) {
  auto it = credit_map_.find(charging_key);
  if (it != credit_map_.end()) {
    auto& grant = it->second;
    return grant->get_suspended();
  }
  return false;
}

void SessionState::get_rules_per_credit_key(
    CreditKey charging_key, RulesToProcess& to_process,
    SessionStateUpdateCriteria& session_uc) {
  std::vector<PolicyRule> static_rules, dynamic_rules;
  static_rules_.get_rule_definitions_for_charging_key(
      charging_key, static_rules);
  for (PolicyRule rule : static_rules) {
    // Since the static rule store is shared across sessions, we should check
    // that the rule is activated for the session
    bool is_installed = is_static_rule_installed(rule.id());
    if (is_installed) {
      increment_rule_stats(rule.id(), session_uc);
      to_process.append_versioned_policy(
          rule, get_current_rule_version(rule.id()));
    }
  }
  dynamic_rules_.get_rule_definitions_for_charging_key(
      charging_key, dynamic_rules);
  for (PolicyRule rule : dynamic_rules) {
    increment_rule_stats(rule.id(), session_uc);
    to_process.append_versioned_policy(
        rule, get_current_rule_version(rule.id()));
  }
}

uint64_t SessionState::get_charging_credit(
    const CreditKey& key, Bucket bucket) const {
  auto it = credit_map_.find(key);
  if (it == credit_map_.end()) {
    return 0;
  }
  return it->second->credit.get_credit(bucket);
}

bool SessionState::set_credit_reporting(
    const CreditKey& key, bool reporting,
    SessionStateUpdateCriteria* session_uc) {
  auto it = credit_map_.find(key);
  if (it == credit_map_.end()) {
    MLOG(MWARNING) << "Did not set reporting flag for RG:" << key << " for "
                   << session_id_;
    return false;
  }

  it->second->credit.set_reporting(reporting);
  if (session_uc != NULL) {
    auto credit_uc       = get_credit_uc(key, *session_uc);
    credit_uc->reporting = reporting;
  }
  return true;
}

ReAuthResult SessionState::reauth_key(
    const CreditKey& charging_key,
    SessionStateUpdateCriteria& update_criteria) {
  auto it = credit_map_.find(charging_key);
  if (it != credit_map_.end()) {
    // if credit is already reporting, don't initiate update
    auto& grant = it->second;
    if (grant->credit.is_reporting()) {
      return ReAuthResult::UPDATE_NOT_NEEDED;
    }
    auto uc = grant->get_update_criteria();
    grant->set_reauth_state(REAUTH_REQUIRED, uc);
    update_criteria.charging_credit_map[charging_key] = uc;
    return ReAuthResult::UPDATE_INITIATED;
  }
  // charging_key cannot be found, initialize credit and engage reauth
  auto grant           = std::make_unique<ChargingGrant>();
  grant->credit        = SessionCredit(SERVICE_DISABLED);
  grant->reauth_state  = REAUTH_REQUIRED;
  grant->service_state = SERVICE_DISABLED;
  update_criteria.charging_credit_to_install[charging_key] = grant->marshal();
  credit_map_[charging_key]                                = std::move(grant);
  return ReAuthResult::UPDATE_INITIATED;
}

ReAuthResult SessionState::reauth_all(
    SessionStateUpdateCriteria& update_criteria) {
  auto res = ReAuthResult::UPDATE_NOT_NEEDED;
  for (auto& credit_pair : credit_map_) {
    auto key    = credit_pair.first;
    auto& grant = credit_pair.second;
    // Only update credits that aren't reporting
    if (!grant->credit.is_reporting()) {
      update_criteria.charging_credit_map[key] = grant->get_update_criteria();
      grant->set_reauth_state(
          REAUTH_REQUIRED, update_criteria.charging_credit_map[key]);
      res = ReAuthResult::UPDATE_INITIATED;
    }
  }
  return res;
}

void SessionState::apply_rule_usage_update(
    const PolicyStatsMap rule_usage_updates) {}

void SessionState::apply_charging_credit_update(
    const CreditKey& key, SessionCreditUpdateCriteria& credit_uc) {
  auto it = credit_map_.find(key);
  if (it == credit_map_.end()) {
    return;
  }

  if (credit_uc.deleted) {
    credit_map_.erase(key);
    MLOG(MINFO) << session_id_ << " Erasing RG " << key;
    return;
  }

  auto& charging_grant = it->second;
  auto& credit         = charging_grant->credit;

  // Credit merging
  credit.merge(credit_uc);

  // set charging grant
  charging_grant->is_final_grant    = credit_uc.is_final;
  charging_grant->final_action_info = credit_uc.final_action_info;
  charging_grant->expiry_time       = credit_uc.expiry_time;
  charging_grant->reauth_state      = credit_uc.reauth_state;
  charging_grant->service_state     = credit_uc.service_state;
  charging_grant->suspended         = credit_uc.suspended;
}

void SessionState::set_charging_credit(
    const CreditKey& key, ChargingGrant charging_grant,
    SessionStateUpdateCriteria& uc) {
  credit_map_[key] = std::make_unique<ChargingGrant>(charging_grant);
  uc.charging_credit_to_install[key] = credit_map_[key]->marshal();
}

CreditUsageUpdate SessionState::make_credit_usage_update_req(
    CreditUsage& usage) const {
  CreditUsageUpdate req;
  req.set_session_id(session_id_);
  req.set_request_number(request_number_);
  fill_protos_tgpp_context(req.mutable_tgpp_ctx());
  req.mutable_common_context()->CopyFrom(config_.common_context);

  // TODO keep RAT specific fields separate for now as we may not always want
  // to send the entire context
  if (config_.rat_specific_context.has_lte_context()) {
    const auto& lte_context = config_.rat_specific_context.lte_context();
    req.set_spgw_ipv4(lte_context.spgw_ipv4());
    req.set_imei(lte_context.imei());
    req.set_plmn_id(lte_context.plmn_id());
    req.set_imsi_plmn_id(lte_context.imsi_plmn_id());
    req.set_user_location(lte_context.user_location());
    req.set_charging_characteristics(lte_context.charging_characteristics());
  } else if (config_.rat_specific_context.has_wlan_context()) {
    const auto& wlan_context = config_.rat_specific_context.wlan_context();
    req.set_hardware_addr(wlan_context.mac_addr_binary());
  }
  req.mutable_usage()->CopyFrom(usage);
  return req;
}

void SessionState::get_charging_updates(
    UpdateSessionRequest& update_request_out,
    std::vector<std::unique_ptr<ServiceAction>>* actions_out,
    SessionStateUpdateCriteria& uc) {
  for (auto& credit_pair : credit_map_) {
    auto& key      = credit_pair.first;
    auto& grant    = credit_pair.second;
    auto credit_uc = get_credit_uc(key, uc);

    auto action_type = grant->get_action(*credit_uc);
    auto action      = std::make_unique<ServiceAction>(action_type);
    switch (action_type) {
      case CONTINUE_SERVICE: {
        optional<CreditUsageUpdate> op_update =
            get_update_for_continue_service(key, grant, uc);
        if (!op_update) {
          // no update
          break;
        }
        update_request_out.mutable_updates()->Add()->CopyFrom(*op_update);
      } break;
      case REDIRECT: {
        if (grant->service_state == SERVICE_REDIRECTED) {
          MLOG(MDEBUG) << "Redirection already activated for " << session_id_;
          continue;
        }
        grant->set_service_state(SERVICE_REDIRECTED, *credit_uc);

        PolicyRule redirect_rule = make_redirect_rule(grant);
        if (!is_gy_dynamic_rule_installed(redirect_rule.id())) {
          fill_service_action_for_redirect(
              action, key, grant, redirect_rule, uc);
          actions_out->push_back(std::move(action));
        }

        break;
      }
      case RESTRICT_ACCESS: {
        if (grant->service_state == SERVICE_RESTRICTED) {
          MLOG(MDEBUG) << "Restriction already activated for " << session_id_;
          continue;
        }
        grant->set_service_state(SERVICE_RESTRICTED, *credit_uc);

        fill_service_action_for_restrict(action, key, grant, uc);
        actions_out->push_back(std::move(action));
        break;
      }
      case ACTIVATE_SERVICE:
        fill_service_action_for_activate(action, key, uc);
        actions_out->push_back(std::move(action));
        grant->set_suspended(false, credit_uc);
        break;
      case TERMINATE_SERVICE:
        fill_service_action_with_context(action, action_type, key);
        actions_out->push_back(std::move(action));
        break;
      default:
        MLOG(MWARNING) << "Unexpected action type "
                       << service_action_type_to_str(action_type) << " for "
                       << session_id_;
        break;
    }
  }
}

optional<CreditUsageUpdate> SessionState::get_update_for_continue_service(
    const CreditKey& key, std::unique_ptr<ChargingGrant>& grant,
    SessionStateUpdateCriteria& session_uc) {
  CreditUsage::UpdateType update_type;
  if (!grant->get_update_type(&update_type)) {
    return {};  // no update
  }
  if (curr_state_ == SESSION_RELEASED) {
    MLOG(MDEBUG) << "Session " << session_id_
                 << " is in Released state. Not sending update to the core"
                    "for rating group "
                 << key;
    return {};  // no update
  }
  if (grant->suspended && update_type == CreditUsage::QUOTA_EXHAUSTED) {
    MLOG(MDEBUG) << "Credit " << key << " for " << session_id_
                 << " is suspended. Not sending update to the core";
    return {};  // no update
  }

  // Create Update struct
  MLOG(MDEBUG) << "Subscriber " << imsi_ << " rating group " << key
               << " updating due to type "
               << credit_update_type_to_str(update_type)
               << " with request number " << request_number_;

  auto credit_uc = get_credit_uc(key, session_uc);
  if (update_type == CreditUsage::REAUTH_REQUIRED) {
    grant->set_reauth_state(REAUTH_PROCESSING, *credit_uc);
  }
  CreditUsage usage = grant->get_credit_usage(update_type, *credit_uc, false);
  key.set_credit_usage(&usage);

  auto request = make_credit_usage_update_req(usage);
  request_number_++;
  session_uc.request_number_increment++;
  return request;
}

void SessionState::fill_service_action_for_activate(
    std::unique_ptr<ServiceAction>& action_p, const CreditKey& key,
    SessionStateUpdateCriteria& session_uc) {
  std::vector<PolicyRule> static_rules, dynamic_rules;
  fill_service_action_with_context(action_p, ACTIVATE_SERVICE, key);
  static_rules_.get_rules_by_ids(active_static_rules_, static_rules);
  dynamic_rules_.get_rule_definitions_for_charging_key(key, dynamic_rules);

  RulesToProcess* to_install = action_p->get_mutable_gx_rules_to_install();
  for (PolicyRule rule : static_rules) {
    RuleLifetime lifetime;
    uint32_t version = activate_static_rule(rule.id(), lifetime, session_uc);
    to_install->append_versioned_policy(rule, version);
  }
  for (PolicyRule rule : dynamic_rules) {
    RuleLifetime lifetime;
    uint32_t version = insert_dynamic_rule(rule, lifetime, session_uc);
    to_install->append_versioned_policy(rule, version);
  }
}

void SessionState::fill_service_action_for_restrict(
    std::unique_ptr<ServiceAction>& action_p, const CreditKey& key,
    std::unique_ptr<ChargingGrant>& grant,
    SessionStateUpdateCriteria& session_uc) {
  fill_service_action_with_context(action_p, RESTRICT_ACCESS, key);

  RulesToProcess* gy_to_install = action_p->get_mutable_gy_rules_to_install();
  for (auto& rule_id : grant->final_action_info.restrict_rules) {
    PolicyRule rule;
    if (!static_rules_.get_rule(rule_id, &rule)) {
      MLOG(MWARNING) << "Static rule " << rule_id
                     << " requested as a restrict rule is not found.";
      continue;
    }
    RuleLifetime lifetime;
    uint32_t version = insert_gy_rule(rule, lifetime, session_uc);
    gy_to_install->append_versioned_policy(rule, version);
  }
}

// TODO: make session_manager.proto and policydb.proto to use common field
static RedirectInformation_AddressType address_type_converter(
    RedirectServer_RedirectAddressType address_type) {
  switch (address_type) {
    case RedirectServer_RedirectAddressType_IPV4:
      return RedirectInformation_AddressType_IPv4;
    case RedirectServer_RedirectAddressType_IPV6:
      return RedirectInformation_AddressType_IPv6;
    case RedirectServer_RedirectAddressType_URL:
      return RedirectInformation_AddressType_URL;
    case RedirectServer_RedirectAddressType_SIP_URI:
      return RedirectInformation_AddressType_SIP_URI;
    default:
      MLOG(MERROR) << "Unknown redirect address type!";
      return RedirectInformation_AddressType_IPv4;
  }
}

PolicyRule SessionState::make_redirect_rule(
    std::unique_ptr<ChargingGrant>& grant) {
  PolicyRule redirect_rule;
  redirect_rule.set_id("redirect");
  redirect_rule.set_priority(SessionState::REDIRECT_FLOW_PRIORITY);
  RedirectInformation* redirect_info = redirect_rule.mutable_redirect();
  redirect_info->set_support(RedirectInformation_Support_ENABLED);

  auto redirect_server = grant->final_action_info.redirect_server;
  redirect_info->set_address_type(
      address_type_converter(redirect_server.redirect_address_type()));
  redirect_info->set_server_address(redirect_server.redirect_server_address());
  return redirect_rule;
}

void SessionState::fill_service_action_for_redirect(
    std::unique_ptr<ServiceAction>& action_p, const CreditKey& key,
    std::unique_ptr<ChargingGrant>& grant, PolicyRule redirect_rule,
    SessionStateUpdateCriteria& session_uc) {
  fill_service_action_with_context(action_p, REDIRECT, key);

  RulesToProcess* gy_to_install = action_p->get_mutable_gy_rules_to_install();
  RuleLifetime lifetime;
  uint32_t version = insert_gy_rule(redirect_rule, lifetime, session_uc);
  gy_to_install->append_versioned_policy(redirect_rule, version);
}

void SessionState::fill_service_action_with_context(
    std::unique_ptr<ServiceAction>& action, ServiceActionType action_type,
    const CreditKey& key) {
  MLOG(MDEBUG) << "Subscriber " << imsi_ << " rating group " << key
               << " action type " << service_action_type_to_str(action_type);
  action->set_credit_key(key);
  action->set_imsi(imsi_);
  action->set_ambr(config_.get_apn_ambr());
  action->set_ip_addr(config_.common_context.ue_ipv4());
  action->set_ipv6_addr(config_.common_context.ue_ipv6());
  action->set_teids(config_.common_context.teids());
  action->set_msisdn(config_.common_context.msisdn());
  action->set_session_id(session_id_);
}

// Monitors
bool SessionState::receive_monitor(
    const UsageMonitoringUpdateResponse& update,
    SessionStateUpdateCriteria& session_uc) {
  if (!update.has_credit()) {
    // We are overloading UsageMonitoringUpdateResponse/Request with other
    // EventTriggered requests, so we could receive updates that don't affect
    // UsageMonitors.
    MLOG(MINFO) << "Received a UsageMonitoringUpdateResponse without a monitor"
                << ", not creating a monitor.";
    return true;
  }
  if (update.success() &&
      update.credit().level() == MonitoringLevel::SESSION_LEVEL) {
    update_session_level_key(update, session_uc);
  }
  auto mkey = update.credit().monitoring_key();
  auto it   = monitor_map_.find(mkey);

  if (session_uc.monitor_credit_map.find(mkey) !=
          session_uc.monitor_credit_map.end() &&
      session_uc.monitor_credit_map[mkey].deleted) {
    // This will only happen if the PCRF responds back with more credit when
    // the monitor has already been set to be terminated
    MLOG(MDEBUG) << session_id_ << "Ignoring  update for monitor " << mkey
                 << " because it has been set for deletion";
    return false;
  }

  if (it == monitor_map_.end()) {
    // new credit
    return init_new_monitor(update, session_uc);
  }
  auto credit_uc = get_monitor_uc(mkey, session_uc);
  if (!update.success()) {
    it->second->credit.mark_failure(update.result_code(), credit_uc);
    return false;
  }

  if (update.credit().action() == UsageMonitoringCredit::FORCE) {
    MLOG(MINFO) << session_id_
                << " Received UsageMonitoringCredit::FORCE "
                   "(`AVP: Usage-Monitoring-Report`) instruction "
                   "not implemented. Will just continue for monitor  "
                << mkey;
  }

  if (update.credit().action() == UsageMonitoringCredit::DISABLE) {
    // Disable mpnitor, no matter if we still have credit
    MLOG(MINFO) << session_id_ << " Received Disabled action for monitor "
                << mkey << ". Will remove monitor after update is sent";
    // seting last update will deleted monitor after the update is sent.
    it->second->credit.set_report_last_credit(true, *credit_uc);

  } else {
    MLOG(MINFO) << session_id_ << " Received monitor credit for " << mkey;
    const auto& gsu = update.credit().granted_units();
    it->second->credit.receive_credit(gsu, credit_uc);
  }

  return true;
}

void SessionState::apply_monitor_updates(
    const std::string& key, SessionStateUpdateCriteria& session_uc,
    SessionCreditUpdateCriteria& credit_uc) {
  auto it = monitor_map_.find(key);
  if (it == monitor_map_.end()) {
    return;
  }

  // Actual deletion of monitor
  if (credit_uc.deleted) {
    if (it->second->level == MonitoringLevel::SESSION_LEVEL) {
      // session level change
      MLOG(MINFO) << "Removing Session Level monitor " << key;
      session_uc.is_session_level_key_updated = true;
      session_uc.updated_session_level_key    = "";
    }
    MLOG(MINFO) << session_id_ << " Erasing monitor " << key;
    monitor_map_.erase(key);
    return;
  }

  auto& charging_grant = it->second;
  auto& credit         = charging_grant->credit;

  // Credit merging
  credit.merge(credit_uc);
}

uint64_t SessionState::get_monitor(
    const std::string& key, Bucket bucket) const {
  auto it = monitor_map_.find(key);
  if (it == monitor_map_.end()) {
    return 0;
  }
  return it->second->credit.get_credit(bucket);
}

bool SessionState::set_monitor_reporting(
    const std::string& key, bool reporting,
    SessionStateUpdateCriteria* update_criteria) {
  auto it = monitor_map_.find(key);
  if (it == monitor_map_.end()) {
    MLOG(MWARNING) << "Didn't set reporting flag for monitor key " << key;
    return false;
  }

  it->second->credit.set_reporting(reporting);

  if (update_criteria != NULL) {
    auto mon_credit_uc       = get_monitor_uc(key, *update_criteria);
    mon_credit_uc->reporting = reporting;
  }
  return true;
}

bool SessionState::add_to_monitor(
    const std::string& key, uint64_t used_tx, uint64_t used_rx,
    SessionStateUpdateCriteria& uc) {
  auto it = monitor_map_.find(key);
  if (it == monitor_map_.end()) {
    MLOG(MDEBUG) << "Monitoring Key " << key
                 << " not found, not adding the usage";
    return false;
  }

  auto credit_uc = get_monitor_uc(key, uc);

  it->second->credit.add_used_credit(used_tx, used_rx, *credit_uc);

  // after adding usage we check if monitor is exhausted
  if (it->second->should_delete_monitor()) {
    MLOG(MINFO) << "Quota exhausted for monitor " << key
                << ". Will remove monitor after update is sent";
    it->second->credit.set_report_last_credit(true, *credit_uc);
  }
  return true;
}

void SessionState::set_monitor(
    const std::string& key, Monitor monitor,
    SessionStateUpdateCriteria& update_criteria) {
  update_criteria.monitor_credit_to_install[key] = monitor.marshal();
  monitor_map_[key] = std::make_unique<Monitor>(monitor);
}

bool SessionState::init_new_monitor(
    const UsageMonitoringUpdateResponse& update,
    SessionStateUpdateCriteria& update_criteria) {
  if (!update.success()) {
    MLOG(MERROR) << "Monitoring init failed for imsi " << imsi_
                 << " and monitoring key " << update.credit().monitoring_key();
    return false;
  }
  if (update.credit().action() == UsageMonitoringCredit::DISABLE) {
    MLOG(MWARNING) << "Monitoring init has action disabled for subscriber "
                   << imsi_ << " and monitoring key "
                   << update.credit().monitoring_key();
    return false;
  }
  MLOG(MDEBUG) << session_id_ << " Initialized a monitoring credit for mkey "
               << update.credit().monitoring_key();
  auto monitor   = std::make_unique<Monitor>();
  monitor->level = update.credit().level();
  // validity time and final units not used for monitors
  auto _   = SessionCreditUpdateCriteria{};
  auto gsu = update.credit().granted_units();
  monitor->credit.receive_credit(gsu, NULL);

  update_criteria.monitor_credit_to_install[update.credit().monitoring_key()] =
      monitor->marshal();
  monitor_map_[update.credit().monitoring_key()] = std::move(monitor);
  return true;
}

void SessionState::update_session_level_key(
    const UsageMonitoringUpdateResponse& update,
    SessionStateUpdateCriteria& uc) {
  const auto& new_key = update.credit().monitoring_key();
  if (session_level_key_ != "" && session_level_key_ != new_key) {
    MLOG(MINFO) << "Session level monitoring key is updated from "
                << session_level_key_ << " to " << new_key;
  }
  if (update.credit().action() == UsageMonitoringCredit::DISABLE) {
    session_level_key_ = "";
  } else {
    session_level_key_ = new_key;
  }
  uc.is_session_level_key_updated = true;
  uc.updated_session_level_key    = session_level_key_;
}

void SessionState::set_session_level_key(const std::string new_key) {
  session_level_key_ = new_key;
}

BearerUpdate SessionState::get_dedicated_bearer_updates(
    RulesToProcess& rules_to_activate, RulesToProcess& rules_to_deactivate,
    SessionStateUpdateCriteria& uc) {
  BearerUpdate update;
  // Rule Installs
  for (const auto& rule : rules_to_activate.rules) {
    const auto& rule_id = rule.id();
    PolicyType p_type;
    if (static_rules_.get_rule(rule_id, nullptr)) {
      p_type = STATIC;
    } else {
      p_type = DYNAMIC;
    }
    update_bearer_creation_req(p_type, rule_id, config_, update);
  }

  // Rule Removals
  for (const auto& rule : rules_to_deactivate.rules) {
    const auto& rule_id = rule.id();
    PolicyType p_type;
    if (static_rules_.get_rule(rule_id, nullptr)) {
      p_type = STATIC;
    } else {
      p_type = DYNAMIC;
    }
    update_bearer_deletion_req(p_type, rule_id, config_, update, uc);
  }
  return update;
}

void SessionState::bind_policy_to_bearer(
    const PolicyBearerBindingRequest& request, SessionStateUpdateCriteria& uc) {
  const std::string& rule_id = request.policy_rule_id();
  auto policy_type           = get_policy_type(rule_id);
  if (!policy_type) {
    MLOG(MDEBUG) << "Policy " << rule_id
                 << " not found, when trying to bind to bearerID "
                 << request.bearer_id();
    return;
  }
  MLOG(MINFO) << session_id_ << " now has policy " << rule_id
              << " tied to bearerID " << request.bearer_id();
  BearerIDAndTeid brearer_id_and_teid;
  brearer_id_and_teid.bearer_id                         = request.bearer_id();
  brearer_id_and_teid.teids                             = request.teids();
  bearer_id_by_policy_[PolicyID(*policy_type, rule_id)] = brearer_id_and_teid;
  uc.is_bearer_mapping_updated                          = true;
  uc.bearer_id_by_policy                                = bearer_id_by_policy_;
}

optional<PolicyType> SessionState::get_policy_type(const std::string& rule_id) {
  if (is_static_rule_installed(rule_id)) {
    return STATIC;
  } else if (is_dynamic_rule_installed(rule_id)) {
    return DYNAMIC;
  } else {
    return {};
  }
}

SessionCreditUpdateCriteria* SessionState::get_monitor_uc(
    const std::string& key, SessionStateUpdateCriteria& uc) {
  if (uc.monitor_credit_map.find(key) == uc.monitor_credit_map.end()) {
    uc.monitor_credit_map[key] =
        monitor_map_[key]->credit.get_update_criteria();
  }
  return &(uc.monitor_credit_map[key]);
}

// Event Triggers
void SessionState::get_event_trigger_updates(
    UpdateSessionRequest& update_request_out,
    SessionStateUpdateCriteria& update_criteria) {
  // todo We should also handle other event triggers here too
  auto it = pending_event_triggers_.find(REVALIDATION_TIMEOUT);
  if (it != pending_event_triggers_.end() && it->second == READY) {
    MLOG(MDEBUG) << "Session " << session_id_
                 << " updating due to EventTrigger: REVALIDATION_TIMEOUT"
                 << " with request number " << request_number_;
    auto new_req = update_request_out.mutable_usage_monitors()->Add();
    add_common_fields_to_usage_monitor_update(new_req);
    new_req->set_event_trigger(REVALIDATION_TIMEOUT);
    request_number_++;
    update_criteria.request_number_increment++;
    // todo we might want to make sure that the update went successfully
    // before clearing here
    remove_event_trigger(REVALIDATION_TIMEOUT, update_criteria);
  }
}

void SessionState::add_new_event_trigger(
    magma::lte::EventTrigger trigger,
    SessionStateUpdateCriteria& update_criteria) {
  MLOG(MINFO) << "Event Trigger " << trigger << " is pending for "
              << session_id_;
  set_event_trigger(trigger, PENDING, update_criteria);
}

void SessionState::mark_event_trigger_as_triggered(
    magma::lte::EventTrigger trigger,
    SessionStateUpdateCriteria& update_criteria) {
  auto it = pending_event_triggers_.find(trigger);
  if (it == pending_event_triggers_.end() ||
      pending_event_triggers_[trigger] != PENDING) {
    MLOG(MWARNING) << "Event Trigger " << trigger << " requested to be "
                   << "triggered is not pending for " << session_id_;
  }
  MLOG(MINFO) << "Event Trigger " << trigger << " is ready to update for "
              << session_id_;
  set_event_trigger(trigger, READY, update_criteria);
}

void SessionState::remove_event_trigger(
    magma::lte::EventTrigger trigger,
    SessionStateUpdateCriteria& update_criteria) {
  MLOG(MINFO) << "Event Trigger " << trigger << " is removed for "
              << session_id_;
  pending_event_triggers_.erase(trigger);
  set_event_trigger(trigger, CLEARED, update_criteria);
}

void SessionState::set_event_trigger(
    magma::lte::EventTrigger trigger, const EventTriggerState value,
    SessionStateUpdateCriteria& update_criteria) {
  pending_event_triggers_[trigger]                  = value;
  update_criteria.is_pending_event_triggers_updated = true;
  update_criteria.pending_event_triggers[trigger]   = value;
}

void SessionState::set_revalidation_time(
    const google::protobuf::Timestamp& time,
    SessionStateUpdateCriteria& update_criteria) {
  revalidation_time_                = time;
  update_criteria.revalidation_time = time;
}

optional<FinalActionInfo> SessionState::get_final_action_if_final_unit_state(
    const CreditKey& charging_key) const {
  auto it = credit_map_.find(charging_key);
  if (it == credit_map_.end()) {
    return {};
  }
  if (it->second->service_state != SERVICE_REDIRECTED &&
      it->second->service_state != SERVICE_RESTRICTED) {
    return {};
  }
  return it->second->final_action_info;
}

RulesToProcess SessionState::remove_all_final_action_rules(
    const FinalActionInfo& final_action_info,
    SessionStateUpdateCriteria& session_uc) {
  RulesToProcess to_process;
  to_process.rules = std::vector<PolicyRule>{};
  switch (final_action_info.final_action) {
    case ChargingCredit_FinalAction_REDIRECT: {
      PolicyRule rule;
      optional<uint32_t> op_version =
          remove_gy_rule("redirect", &rule, session_uc);
      if (op_version) {
        to_process.append_versioned_policy(rule, *op_version);
      }
    } break;
    case ChargingCredit_FinalAction_RESTRICT_ACCESS:
      for (std::string rule_id : final_action_info.restrict_rules) {
        PolicyRule rule;
        optional<uint32_t> op_version =
            remove_gy_rule(rule_id, &rule, session_uc);
        if (op_version) {
          to_process.append_versioned_policy(rule, *op_version);
        }
      }
      break;
    default:
      break;
  }
  return to_process;
}

// QoS/Bearer Management
bool SessionState::policy_has_qos(
    const PolicyType policy_type, const std::string& rule_id,
    PolicyRule* rule_out) {
  if (policy_type == STATIC) {
    bool exists = static_rules_.get_rule(rule_id, rule_out);
    return exists && rule_out->has_qos();
  }
  if (policy_type == DYNAMIC) {
    bool exists = dynamic_rules_.get_rule(rule_id, rule_out);
    return exists && rule_out->has_qos();
  }
  return false;
}

optional<PolicyRule> SessionState::policy_needs_bearer_creation(
    const PolicyType policy_type, const std::string& id,
    const SessionConfig& config) {
  if (!config.rat_specific_context.has_lte_context()) {
    return {};
  }
  if (bearer_id_by_policy_.find(PolicyID(policy_type, id)) !=
      bearer_id_by_policy_.end()) {
    // Policy already has a bearer
    return {};
  }
  PolicyRule policy;
  if (!policy_has_qos(policy_type, id, &policy)) {
    // Only create a bearer for policies with QoS
    return {};
  }
  auto default_qci = FlowQos_Qci(
      config.rat_specific_context.lte_context().qos_info().qos_class_id());
  if (policy.qos().qci() == default_qci) {
    // This QCI is already covered by the default bearer
    return {};
  }
  return policy;
}

void SessionState::update_bearer_creation_req(
    const PolicyType policy_type, const std::string& rule_id,
    const SessionConfig& config, BearerUpdate& update) {
  auto policy = policy_needs_bearer_creation(policy_type, rule_id, config);
  if (!policy) {
    return;
  }

  // If it is first time filling in the CreationReq, fill in other info
  if (!update.needs_creation) {
    update.needs_creation = true;
    update.create_req.mutable_sid()->CopyFrom(config.common_context.sid());
    update.create_req.set_ip_addr(config.common_context.ue_ipv4());
    // TODO ipv6 add to the bearer request or remove ipv4
    update.create_req.set_link_bearer_id(
        config.rat_specific_context.lte_context().bearer_id());
  }
  update.create_req.mutable_policy_rules()->Add()->CopyFrom(*policy);
  // We will add the new policyID to bearerID association, once we receive a
  // message from SGW.
}

void SessionState::update_bearer_deletion_req(
    const PolicyType policy_type, const std::string& rule_id,
    const SessionConfig& config, BearerUpdate& update,
    SessionStateUpdateCriteria& uc) {
  if (!config.rat_specific_context.has_lte_context()) {
    return;
  }
  if (bearer_id_by_policy_.find(PolicyID(policy_type, rule_id)) ==
      bearer_id_by_policy_.end()) {
    return;
  }
  // map change needs to be propagated to the store
  const BearerIDAndTeid bearer_id_to_delete =
      bearer_id_by_policy_[PolicyID(policy_type, rule_id)];
  bearer_id_by_policy_.erase(PolicyID(policy_type, rule_id));
  uc.is_bearer_mapping_updated = true;
  uc.bearer_id_by_policy       = bearer_id_by_policy_;

  // If it is first time filling in the DeletionReq, fill in other info
  if (!update.needs_deletion) {
    update.needs_deletion = true;
    auto& req             = update.delete_req;
    req.mutable_sid()->CopyFrom(config.common_context.sid());
    req.set_ip_addr(config.common_context.ue_ipv4());
    // TODO ipv6 add to the bearer request or remove ipv4
    req.set_link_bearer_id(
        config.rat_specific_context.lte_context().bearer_id());
  }
  update.delete_req.mutable_eps_bearer_ids()->Add(
      bearer_id_to_delete.bearer_id);
}

RuleSetToApply::RuleSetToApply(const magma::lte::RuleSet& rule_set) {
  for (const auto& static_rule_install : rule_set.static_rules()) {
    static_rules.insert(static_rule_install.rule_id());
  }
  for (const auto& dynamic_rule_install : rule_set.dynamic_rules()) {
    dynamic_rules[dynamic_rule_install.policy_rule().id()] =
        dynamic_rule_install.policy_rule();
  }
}

void RuleSetToApply::combine_rule_set(const RuleSetToApply& other) {
  for (const auto& static_rule : other.static_rules) {
    static_rules.insert(static_rule);
  }
  for (const auto& dynamic_pair : other.dynamic_rules) {
    dynamic_rules[dynamic_pair.first] = dynamic_pair.second;
  }
}

RuleSetBySubscriber::RuleSetBySubscriber(
    const RulesPerSubscriber& rules_per_subscriber) {
  imsi = rules_per_subscriber.imsi();
  for (const auto& rule_set : rules_per_subscriber.rule_set()) {
    if (rule_set.apply_subscriber_wide()) {
      subscriber_wide_rule_set = RuleSetToApply(rule_set);
    } else {
      subscriber_wide_rule_set        = {};
      rule_set_by_apn[rule_set.apn()] = RuleSetToApply(rule_set);
    }
  }
}

optional<RuleSetToApply> RuleSetBySubscriber::get_combined_rule_set_for_apn(
    const std::string& apn) {
  const bool apn_rule_set_exists =
      rule_set_by_apn.find(apn) != rule_set_by_apn.end();
  // Apply subscriber wide rule set if it exists. Also apply per-APN rule
  // set if it exists.
  if (apn_rule_set_exists && subscriber_wide_rule_set) {
    auto rule_set_to_apply = rule_set_by_apn[apn];
    rule_set_to_apply.combine_rule_set(*subscriber_wide_rule_set);
    return rule_set_to_apply;
  }
  if (subscriber_wide_rule_set) {
    return subscriber_wide_rule_set;
  }
  if (apn_rule_set_exists) {
    return rule_set_by_apn[apn];
  }
  return {};
}

void SessionState::update_data_metrics(
    const char* counter_name, uint64_t bytes_tx, uint64_t bytes_rx) {
  const auto sid    = get_config().common_context.sid().id();
  const auto msisdn = get_config().common_context.msisdn();
  const auto apn    = get_config().common_context.apn();
  increment_counter(
      counter_name, bytes_tx, size_t(4), LABEL_IMSI, sid.c_str(), LABEL_APN,
      apn.c_str(), LABEL_MSISDN, msisdn.c_str(), LABEL_DIRECTION, DIRECTION_UP);
  increment_counter(
      counter_name, bytes_rx, size_t(4), LABEL_IMSI, sid.c_str(), LABEL_APN,
      apn.c_str(), LABEL_MSISDN, msisdn.c_str(), LABEL_DIRECTION,
      DIRECTION_DOWN);
}

void SessionState::clear_session_metrics() {
  const auto imsi   = get_config().common_context.sid().id();
  const auto msisdn = get_config().common_context.msisdn();
  const auto apn    = get_config().common_context.apn();
  remove_counter(
      UE_USED_COUNTER_NAME, size_t(4), LABEL_IMSI, imsi.c_str(), LABEL_APN,
      apn.c_str(), LABEL_MSISDN, msisdn.c_str(), LABEL_DIRECTION, DIRECTION_UP);
  remove_counter(
      UE_USED_COUNTER_NAME, size_t(4), LABEL_IMSI, imsi.c_str(), LABEL_APN,
      apn.c_str(), LABEL_MSISDN, msisdn.c_str(), LABEL_DIRECTION,
      DIRECTION_DOWN);

  remove_counter(
      UE_DROPPED_COUNTER_NAME, size_t(4), LABEL_IMSI, imsi.c_str(), LABEL_APN,
      apn.c_str(), LABEL_MSISDN, msisdn.c_str(), LABEL_DIRECTION, DIRECTION_UP);
  remove_counter(
      UE_DROPPED_COUNTER_NAME, size_t(4), LABEL_IMSI, imsi.c_str(), LABEL_APN,
      apn.c_str(), LABEL_MSISDN, msisdn.c_str(), LABEL_DIRECTION,
      DIRECTION_DOWN);

  remove_counter(
      UE_TRAFFIC_COUNTER_NAME, size_t(3), LABEL_IMSI, imsi.c_str(),
      LABEL_SESSION_ID, session_id_.c_str(), LABEL_DIRECTION, DIRECTION_UP);
  remove_counter(
      UE_TRAFFIC_COUNTER_NAME, size_t(3), LABEL_IMSI, imsi.c_str(),
      LABEL_SESSION_ID, session_id_.c_str(), LABEL_DIRECTION, DIRECTION_DOWN);
}

CreateSessionResponse SessionState::get_create_session_response() {
  return create_session_response_;
}

void SessionState::clear_create_session_response() {
  create_session_response_ = CreateSessionResponse();
}

<<<<<<< HEAD
Usage SessionState::get_policy_stats(std::string rule_id) {
  auto it = policy_stats_map_.find(rule_id);
  if (it == policy_stats_map_.end()) {
    return Usage{};
  }
  return it->second;
=======
bool RulesToProcess::empty() const {
  return rules.empty();
}

void RulesToProcess::append_versioned_policy(
    PolicyRule rule, uint32_t version) {
  rules.push_back(rule);
  versions.push_back(version);
}

uint32_t SessionState::get_current_rule_version(const std::string& rule_id) {
  if (policy_version_and_stats_.find(rule_id) ==
      policy_version_and_stats_.end()) {
    MLOG(MWARNING) << "RuleID " << rule_id
                   << " doesn't have a version registered for " << session_id_
                   << ", this is unexpected";
    return 0;
  }
  return policy_version_and_stats_[rule_id].current_version;
}

void SessionState::increment_rule_stats(
    const std::string& rule_id, SessionStateUpdateCriteria& session_uc) {
  if (policy_version_and_stats_.find(rule_id) ==
      policy_version_and_stats_.end()) {
    policy_version_and_stats_[rule_id]                       = StatsPerPolicy();
    policy_version_and_stats_[rule_id].current_version       = 0;
    policy_version_and_stats_[rule_id].last_reported_version = 0;
  }
  policy_version_and_stats_[rule_id].current_version++;

  if (!session_uc.policy_version_and_stats) {
    session_uc.policy_version_and_stats = policy_version_and_stats_;
  }
}

bool operator==(const Teids& lhs, const Teids& rhs) {
  return lhs.enb_teid() == rhs.enb_teid() && lhs.agw_teid() == rhs.agw_teid();
>>>>>>> 4d5b4c23
}

}  // namespace magma<|MERGE_RESOLUTION|>--- conflicted
+++ resolved
@@ -119,16 +119,13 @@
   for (auto& it : rule_lifetimes_) {
     marshaled.rule_lifetimes[it.first] = it.second;
   }
-<<<<<<< HEAD
-
-  marshaled.policy_stats_map = PolicyStatsMap();
-  for (auto& it : policy_stats_map_) {
-    marshaled.policy_stats_map[it.first] = it.second;
-  }
-
-=======
+
+//  marshaled.policy_stats_map = PolicyStatsMap();
+//  for (auto& it : policy_stats_map_) {
+//    marshaled.policy_stats_map[it.first] = it.second;
+//  }
+
   marshaled.policy_version_and_stats = policy_version_and_stats_;
->>>>>>> 4d5b4c23
   return marshaled;
 }
 
@@ -479,11 +476,11 @@
   auto it = policy_stats_map_.find(rule_id);
   // If no previous record found, create one
   if (it == policy_stats_map_.end()) {
-    policy_stats_map_[rule_id] = Usage();
+    policy_stats_map_[rule_id] = StatsPerPolicy();
     it                         = policy_stats_map_.find(rule_id);
   }
 
-  auto last_tracked_version_num = it->second.last_reported_rule_version;
+  auto last_tracked_version_num = it->second.last_reported_version;
   auto last_tracked =
       policy_stats_map_[rule_id].stats_map.find(last_tracked_version_num);
 
@@ -499,7 +496,7 @@
     ret.dropped_tx = dropped_tx;
     ret.dropped_rx = dropped_rx;
 
-    policy_stats_map_[rule_id].last_reported_rule_version = rule_version;
+    policy_stats_map_[rule_id].last_reported_version = rule_version;
   } else {
     if (prev_usage.tx != 0 && prev_usage.tx > used_tx) {
       MLOG(MERROR) << "Reported stat used_tx than the current tracked one";
@@ -520,10 +517,10 @@
       RuleStats{used_tx, used_rx, dropped_tx, dropped_rx};
 
   if (uc.rule_usage_updates.find(rule_id) == policy_stats_map_.end()) {
-    uc.rule_usage_updates[rule_id] = Usage();
-  }
-  uc.rule_usage_updates[rule_id].last_reported_rule_version =
-      policy_stats_map_[rule_id].last_reported_rule_version;
+    uc.rule_usage_updates[rule_id] = StatsPerPolicy();
+  }
+  uc.rule_usage_updates[rule_id].last_reported_version =
+      policy_stats_map_[rule_id].last_reported_version;
   uc.rule_usage_updates[rule_id].stats_map[rule_version] =
       policy_stats_map_[rule_id].stats_map[rule_version];
 
@@ -2404,14 +2401,14 @@
   create_session_response_ = CreateSessionResponse();
 }
 
-<<<<<<< HEAD
 Usage SessionState::get_policy_stats(std::string rule_id) {
   auto it = policy_stats_map_.find(rule_id);
   if (it == policy_stats_map_.end()) {
     return Usage{};
   }
   return it->second;
-=======
+  }
+
 bool RulesToProcess::empty() const {
   return rules.empty();
 }
@@ -2450,7 +2447,6 @@
 
 bool operator==(const Teids& lhs, const Teids& rhs) {
   return lhs.enb_teid() == rhs.enb_teid() && lhs.agw_teid() == rhs.agw_teid();
->>>>>>> 4d5b4c23
 }
 
 }  // namespace magma