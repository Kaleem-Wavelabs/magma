--- conflicted
+++ resolved
@@ -620,14 +620,8 @@
 
 TEST_F(SessionStateTest, test_get_total_credit_usage_single_rule_no_key) {
   insert_rule(0, "", "rule1", STATIC, 0, 0);
-<<<<<<< HEAD
   session_state->add_rule_usage("rule1", 1, 2000, 1000, 0, 0, update_criteria);
-  SessionCredit::TotalCreditUsage actual =
-      session_state->get_total_credit_usage();
-=======
-  session_state->add_rule_usage("rule1", 2000, 1000, 0, 0, update_criteria);
   TotalCreditUsage actual = session_state->get_total_credit_usage();
->>>>>>> 18076d4f
   EXPECT_EQ(actual.monitoring_tx, 0);
   EXPECT_EQ(actual.monitoring_rx, 0);
   EXPECT_EQ(actual.charging_tx, 0);
@@ -637,14 +631,8 @@
 TEST_F(SessionStateTest, test_get_total_credit_usage_single_rule_single_key) {
   insert_rule(1, "", "rule1", STATIC, 0, 0);
   receive_credit_from_ocs(1, 3000);
-<<<<<<< HEAD
   session_state->add_rule_usage("rule1", 1, 2000, 1000, 0, 0, update_criteria);
-  SessionCredit::TotalCreditUsage actual =
-      session_state->get_total_credit_usage();
-=======
-  session_state->add_rule_usage("rule1", 2000, 1000, 0, 0, update_criteria);
   TotalCreditUsage actual = session_state->get_total_credit_usage();
->>>>>>> 18076d4f
   EXPECT_EQ(actual.monitoring_tx, 0);
   EXPECT_EQ(actual.monitoring_rx, 0);
   EXPECT_EQ(actual.charging_tx, 2000);
@@ -655,14 +643,8 @@
   insert_rule(1, "m1", "rule1", STATIC, 0, 0);
   receive_credit_from_ocs(1, 3000);
   receive_credit_from_pcrf("m1", 3000, MonitoringLevel::PCC_RULE_LEVEL);
-<<<<<<< HEAD
   session_state->add_rule_usage("rule1", 1, 2000, 1000, 0, 0, update_criteria);
-  SessionCredit::TotalCreditUsage actual =
-      session_state->get_total_credit_usage();
-=======
-  session_state->add_rule_usage("rule1", 2000, 1000, 0, 0, update_criteria);
   TotalCreditUsage actual = session_state->get_total_credit_usage();
->>>>>>> 18076d4f
   EXPECT_EQ(actual.monitoring_tx, 2000);
   EXPECT_EQ(actual.monitoring_rx, 1000);
   EXPECT_EQ(actual.charging_tx, 2000);
@@ -676,16 +658,9 @@
   insert_rule(0, "m1", "rule2", DYNAMIC, 0, 0);
   receive_credit_from_ocs(1, 3000);
   receive_credit_from_pcrf("m1", 3000, MonitoringLevel::PCC_RULE_LEVEL);
-<<<<<<< HEAD
   session_state->add_rule_usage("rule1", 1, 1000, 10, 0, 0, update_criteria);
   session_state->add_rule_usage("rule2", 1, 500, 5, 0, 0, update_criteria);
-  SessionCredit::TotalCreditUsage actual =
-      session_state->get_total_credit_usage();
-=======
-  session_state->add_rule_usage("rule1", 1000, 10, 0, 0, update_criteria);
-  session_state->add_rule_usage("rule2", 500, 5, 0, 0, update_criteria);
   TotalCreditUsage actual = session_state->get_total_credit_usage();
->>>>>>> 18076d4f
   EXPECT_EQ(actual.monitoring_tx, 1500);
   EXPECT_EQ(actual.monitoring_rx, 15);
   EXPECT_EQ(actual.charging_tx, 1000);
